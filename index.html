--- conflicted
+++ resolved
@@ -18,7 +18,7 @@
   <h1>30 Days Of JavaScript</h1>
   <a class="scrollToTop"><span></span></a>
   <div class="main">
- 
+
     <div class="item">
       <a target="_blank" href="01 - Drum Kit/index.html">
         <img src="30DaysOfJavaScript/assets/01.png" alt="Drum Kit" />
@@ -37,8 +37,7 @@
         <h4>Random Color Generator</h4>
       </a>
     </div>
-  
- 
+
     <div class="item">
       <a target="_blank" href="04 - Digital Clock/index.html">
         <img src="30DaysOfJavaScript/assets/04.png" alt="Digital Clock" />
@@ -57,8 +56,7 @@
         <h4>Calendar</h4>
       </a>
     </div>
-  
- 
+
     <div class="item">
       <a target="_blank" href="07 - Dynamic Form Field/index.html">
         <img src="30DaysOfJavaScript/assets/07.png" alt="Dynamic Form Field" />
@@ -77,8 +75,7 @@
         <h4>Dice Roll</h4>
       </a>
     </div>
-  
- 
+
     <div class="item">
       <a target="_blank" href="10 - Emoji Switcher like Discord/index.html">
         <img src="30DaysOfJavaScript/assets/10.png" alt="Emoji Switcher" />
@@ -97,8 +94,7 @@
         <h4>Custom QR Code</h4>
       </a>
     </div>
-  
- 
+
     <div class="item">
       <a target="_blank" href="13 - Favicon Fetcher/index.html">
         <img src="30DaysOfJavaScript/assets/13.png" alt="Favicon Fetcher" />
@@ -117,8 +113,7 @@
         <h4>Joke Generator</h4>
       </a>
     </div>
-  
- 
+
     <div class="item">
       <a target="_blank" href="16 - Countdown Timer/index.html">
         <img src="30DaysOfJavaScript/assets/16.png" alt="Countdown Timer" />
@@ -137,8 +132,7 @@
         <h4>Stopwatch</h4>
       </a>
     </div>
-  
- 
+
     <div class="item">
       <a target="_blank" href="19 -Traffic Lights/index.html">
         <img src="30DaysOfJavaScript/assets/19.png" alt="Traffic Lights">
@@ -157,8 +151,7 @@
         <h4>Wave Effect</h4>
       </a>
     </div>
-  
- 
+
     <div class="item">
       <a target="_blank" href="22 - Zoom Effect/index.html">
         <img src="30DaysOfJavaScript/assets/22.png" alt="Zoom Effect">
@@ -177,8 +170,7 @@
         <h4>Word Counter</h4>
       </a>
     </div>
-  
- 
+
     <div class="item">
       <a target="_blank" href="25 - Weather App/index.html">
         <img src="30DaysOfJavaScript/assets/25.png" alt="Weather App">
@@ -197,8 +189,7 @@
         <h4>Memory Matching Game</h4>
       </a>
     </div>
-  
- 
+
     <div class="item">
       <a target="_blank" href="28 - Music Player/index.html">
         <img src="30DaysOfJavaScript/assets/28.png" alt="Music Player">
@@ -217,8 +208,7 @@
         <h4>Tic Tac Toe</h4>
       </a>
     </div>
-  
- 
+
     <div class="item">
       <a target="_blank" href="31 - Pop the Balloons/index.html">
         <img src="30DaysOfJavaScript/assets/31.png" alt="Pop the Balloons">
@@ -237,8 +227,7 @@
         <h4>Feedback UI</h4>
       </a>
     </div>
-  
- 
+
     <div class="item">
       <a target="_blank" href="34 - Virtual Piano/index.html">
         <img src="30DaysOfJavaScript/assets/34.png" alt="Virtual Piano">
@@ -259,22 +248,19 @@
     </div>
 
     <div class="item">
-<<<<<<< HEAD
+      <a target="_blank" href="37 - RPS Game/start.html">
+        <h4>Rock Paper Scissors Game</h4>
+        <img src="30DaysOfJavaScript/assets/37.png" alt="Rock Paper Scissors Game" />
+      </a>
+    </div>
+    <div class="item">
       <a target="_blank" href="39 - Getting Started with APIs/index.html">
         <h4>Getting Started with APIs</h4>
         <img src="30DaysOfJavaScript/assets/39.png" alt="Getting Started with APIs" />
       </a>
     </div>
-=======
-      <a target="_blank" href="37 - RPS Game/start.html">
-        <h4>Rock Paper Scissors Game</h4>
-        <img src="30DaysOfJavaScript/assets/37.png" alt="Rock Paper Scissors Game" />
-      </a>
-    </div>
-
->>>>>>> 4d88cb1b
+
   </div>
-</div>
 
   <footer>
     <p>&#x3c; &#47; &#x3e; with ❤️ by
@@ -284,5 +270,4 @@
     </p>
   </footer>
 </body>
-
 </html>