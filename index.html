<!DOCTYPE html>
<html lang="en">

<head>
  <meta charset="UTF-8" />
  <meta http-equiv="X-UA-Compatible" content="IE=edge" />
  <meta name="viewport" content="width=device-width, initial-scale=1.0" />
  <link rel="stylesheet" href="30DaysOfJavaScript/style.css" />
  <link rel="shortcut icon" href="30DaysOfJavaScript/assets/favicon.png" type="image/x-icon">

  <script language="JavaScript" src="https://ajax.googleapis.com/ajax/libs/jquery/1.10.0/jquery.min.js"></script>
  <script src="30DaysOfJavaScript/script.js"></script>

  <title>30 Days Of JavaScript</title>
</head>

<body>
  <h1>30 Days Of JavaScript</h1>
  <a class="scrollToTop"><span></span></a>
  <div class="main">

    <div class="item">
      <a target="_blank" href="01 - Drum Kit/index.html">
        <img src="30DaysOfJavaScript/assets/01.png" alt="Drum Kit" />
        <h4>Drum Kit</h4>
      </a>
    </div>
    <div class="item">
      <a target="_blank" href="02 - Clock/index.html">
        <img src="30DaysOfJavaScript/assets/02.png" alt="Clock" />
        <h4>Clock</h4>
      </a>
    </div>
    <div class="item">
      <a target="_blank" href="03 - Random Color Generator/index.html">
        <img src="30DaysOfJavaScript/assets/03.png" alt="Random Color Generator" />
        <h4>Random Color Generator</h4>
      </a>
    </div>

<<<<<<< HEAD
=======

>>>>>>> b962e92b
    <div class="item">
      <a target="_blank" href="04 - Digital Clock/index.html">
        <img src="30DaysOfJavaScript/assets/04.png" alt="Digital Clock" />
        <h4>Digital Clock</h4>
      </a>
    </div>
    <div class="item">
      <a target="_blank" href="05 - Random Password Generator/index.html">
        <img src="30DaysOfJavaScript/assets/05.png" alt="Random Password Generator" />
        <h4>Random Password Generator</h4>
      </a>
    </div>
    <div class="item">
      <a target="_blank" href="06 - Calendar/index.html">
        <img src="30DaysOfJavaScript/assets/06.png" alt="Calendar" />
        <h4>Calendar</h4>
      </a>
    </div>

<<<<<<< HEAD
=======

>>>>>>> b962e92b
    <div class="item">
      <a target="_blank" href="07 - Dynamic Form Field/index.html">
        <img src="30DaysOfJavaScript/assets/07.png" alt="Dynamic Form Field" />
        <h4>Dynamic Form Field</h4>
      </a>
    </div>
    <div class="item">
      <a target="_blank" href="08 - Number Counter/index.html">
        <img src="30DaysOfJavaScript/assets/08.png" alt="Number Counter" />
        <h4>Number Counter</h4>
      </a>
    </div>
    <div class="item">
      <a target="_blank" href="09 - Dice Roll/index.html">
        <img src="30DaysOfJavaScript/assets/09.png" alt="Dice Roll" />
        <h4>Dice Roll</h4>
      </a>
    </div>

<<<<<<< HEAD
=======

>>>>>>> b962e92b
    <div class="item">
      <a target="_blank" href="10 - Emoji Switcher like Discord/index.html">
        <img src="30DaysOfJavaScript/assets/10.png" alt="Emoji Switcher" />
        <h4>Emoji Switcher</h4>
      </a>
    </div>
    <div class="item">
      <a target="_blank" href="11 - Color Picker/index.html">
        <img src="30DaysOfJavaScript/assets/11.png" alt="Color Picker" />
        <h4>Color Picker</h4>
      </a>
    </div>
    <div class="item">
      <a target="_blank" href="12 - Custom QR Code/index.html">
        <img src="30DaysOfJavaScript/assets/12.png" alt="Custom QR Code" />
        <h4>Custom QR Code</h4>
      </a>
    </div>

<<<<<<< HEAD
=======

>>>>>>> b962e92b
    <div class="item">
      <a target="_blank" href="13 - Favicon Fetcher/index.html">
        <img src="30DaysOfJavaScript/assets/13.png" alt="Favicon Fetcher" />
        <h4>Favicon Fetcher</h4>
      </a>
    </div>
    <div class="item">
      <a target="_blank" href="14 - Visit Counter/index.html">
        <img src="30DaysOfJavaScript/assets/14.png" alt="Visit Counter" />
        <h4>Visit Counter</h4>
      </a>
    </div>
    <div class="item">
      <a target="_blank" href="15 - Joke Generator/index.html">
        <img src="30DaysOfJavaScript/assets/15.png" alt="Joke Generator" />
        <h4>Joke Generator</h4>
      </a>
    </div>

<<<<<<< HEAD
=======

>>>>>>> b962e92b
    <div class="item">
      <a target="_blank" href="16 - Countdown Timer/index.html">
        <img src="30DaysOfJavaScript/assets/16.png" alt="Countdown Timer" />
        <h4>Countdown Timer</h4>
      </a>
    </div>
    <div class="item">
      <a target="_blank" href="17 - Text Speed Control/index.html">
        <img src="30DaysOfJavaScript/assets/17.png" alt="Text Speed Control" />
        <h4>Text Speed Control</h4>
      </a>
    </div>
    <div class="item">
      <a target="_blank" href="18 - Stopwatch/index.html">
        <img src="30DaysOfJavaScript/assets/18.png" alt="Stopwatch" />
        <h4>Stopwatch</h4>
      </a>
    </div>

<<<<<<< HEAD
=======

>>>>>>> b962e92b
    <div class="item">
      <a target="_blank" href="19 -Traffic Lights/index.html">
        <img src="30DaysOfJavaScript/assets/19.png" alt="Traffic Lights">
        <h4>Traffic Lights</h4>
      </a>
    </div>
    <div class="item">
      <a target="_blank" href="20 - Levitate Board/index.html">
        <img src="30DaysOfJavaScript/assets/20.png" alt="Levitate Board">
        <h4>Levitate Board</h4>
      </a>
    </div>
    <div class="item">
      <a target="_blank" href="21 - Wave Effect/index.html">
        <img src="30DaysOfJavaScript/assets/21.png" alt="Wave Effect">
        <h4>Wave Effect</h4>
      </a>
    </div>

<<<<<<< HEAD
=======

>>>>>>> b962e92b
    <div class="item">
      <a target="_blank" href="22 - Zoom Effect/index.html">
        <img src="30DaysOfJavaScript/assets/22.png" alt="Zoom Effect">
        <h4>Zoom Effect</h4>
      </a>
    </div>
    <div class="item">
      <a target="_blank" href="23 - Drawing Pad/index.html">
        <img src="30DaysOfJavaScript/assets/23.png" alt="Drawing Pad">
        <h4>Drawing Pad</h4>
      </a>
    </div>
    <div class="item">
      <a target="_blank" href="24 - Word Counter/index.html">
        <img src="30DaysOfJavaScript/assets/24.png" alt="Word Counter">
        <h4>Word Counter</h4>
      </a>
    </div>

<<<<<<< HEAD
=======

>>>>>>> b962e92b
    <div class="item">
      <a target="_blank" href="25 - Weather App/index.html">
        <img src="30DaysOfJavaScript/assets/25.png" alt="Weather App">
        <h4>Weather App </h4>
      </a>
    </div>
    <div class="item">
      <a target="_blank" href="26 - Calculator/index.html">
        <img src="30DaysOfJavaScript/assets/26.png" alt="Calculator">
        <h4>Calculator</h4>
      </a>
    </div>
    <div class="item">
      <a target="_blank" href="27 - Memory Matching Game/index.html">
        <img src="30DaysOfJavaScript/assets/27.png" alt="Memory Matching Game">
        <h4>Memory Matching Game</h4>
      </a>
    </div>

<<<<<<< HEAD
=======

>>>>>>> b962e92b
    <div class="item">
      <a target="_blank" href="28 - Music Player/index.html">
        <img src="30DaysOfJavaScript/assets/28.png" alt="Music Player">
        <h4>Music Player</h4>
      </a>
    </div>
    <div class="item">
      <a target="_blank" href="29 - To Do List/index.html">
        <img src="30DaysOfJavaScript/assets/29.png" alt="To Do List">
        <h4>To Do List</h4>
      </a>
    </div>
    <div class="item">
      <a target="_blank" href="30 - Tic Tac Toe/index.html">
        <img src="30DaysOfJavaScript/assets/30.png" alt="Tic Tac Toe">
        <h4>Tic Tac Toe</h4>
      </a>
    </div>

<<<<<<< HEAD
=======

>>>>>>> b962e92b
    <div class="item">
      <a target="_blank" href="31 - Pop the Balloons/index.html">
        <img src="30DaysOfJavaScript/assets/31.png" alt="Pop the Balloons">
        <h4>Pop the Balloons</h4>
      </a>
    </div>
    <div class="item">
      <a target="_blank" href="32 - Key Code/index.html">
        <img src="30DaysOfJavaScript/assets/32.png" alt="Events Keycodes">
        <h4>Events Keycodes</h4>
      </a>
    </div>
    <div class="item">
      <a target="_blank" href="33 - Feedback UI/index.html">
        <img src="30DaysOfJavaScript/assets/33.png" alt="Feedback UI">
        <h4>Feedback UI</h4>
      </a>
    </div>

<<<<<<< HEAD
=======

>>>>>>> b962e92b
    <div class="item">
      <a target="_blank" href="34 - Virtual Piano/index.html">
        <img src="30DaysOfJavaScript/assets/34.png" alt="Virtual Piano">
        <h4>Virtual Piano</h4>
      </a>
    </div>
    <div class="item">
      <a target="_blank" href="35 - Decimal To Binary/index.html">
        <img src="30DaysOfJavaScript/assets/35.png" alt="Virtual Piano">
        <h4>Decimal to Binary</h4>
      </a>
    </div>
    <div class="item">
      <a target="_blank" href="36 - Hangman/index.html">
        <img src="30DaysOfJavaScript/assets/36.png" alt="Hangman" />
        <h4>Hangman</h4>
      </a>
    </div>

    <div class="item">
      <a target="_blank" href="37 - RPS Game/start.html">
        <img src="30DaysOfJavaScript/assets/37.png" alt="Rock Paper Scissors Game" />
        <h4>Rock Paper Scissors Game</h4>
      </a>
    </div>

     <div class="item">
      <a target="_blank" href="38 - Snake-Game/index.html">
        <h4>Snake Game</h4>
        <img src="30DaysOfJavaScript/assets/38.png" alt="Snake Game" />
      </a>
    </div>
    <div class="item">
      <a target="_blank" href="39 - Age Calculator/index.html">
        <h4>Age Calculator</h4>
        <img src="30DaysOfJavaScript/assets/39.png" alt="Age  Calculator" />
      </a>
    </div>
    <div class="item">
      <a target="_blank" href="40 - Gradient Generator/index.html">
        <h4>Gradient Generator</h4>
        <img src="30DaysOfJavaScript/assets/40.png" alt="Gradient Generator" />
      </a>
    </div>


  </div>

    <div class="item">
      <a target="_blank" href="43 - Getting Started with APIs/index.html">
        <img src="30DaysOfJavaScript/assets/43.png" alt="Getting Started with APIs" />
        <h4>Getting Started with APIs</h4>
      </a>
    </div>
  </div>

  <footer>
    <p>&#x3c; &#47; &#x3e; with ❤️ by
      <a href="https://swapnilsparsh.github.io/">Swapnil Srivastava</a>
      <br>
      <a href="https://github.com/swapnilsparsh/30DaysOfJavaScript" target="_blank">#30DaysOfJavaScript</a>
    </p>
  </footer>
</body>
</html><|MERGE_RESOLUTION|>--- conflicted
+++ resolved
@@ -38,10 +38,6 @@
       </a>
     </div>
 
-<<<<<<< HEAD
-=======
-
->>>>>>> b962e92b
     <div class="item">
       <a target="_blank" href="04 - Digital Clock/index.html">
         <img src="30DaysOfJavaScript/assets/04.png" alt="Digital Clock" />
@@ -61,10 +57,6 @@
       </a>
     </div>
 
-<<<<<<< HEAD
-=======
-
->>>>>>> b962e92b
     <div class="item">
       <a target="_blank" href="07 - Dynamic Form Field/index.html">
         <img src="30DaysOfJavaScript/assets/07.png" alt="Dynamic Form Field" />
@@ -84,10 +76,6 @@
       </a>
     </div>
 
-<<<<<<< HEAD
-=======
-
->>>>>>> b962e92b
     <div class="item">
       <a target="_blank" href="10 - Emoji Switcher like Discord/index.html">
         <img src="30DaysOfJavaScript/assets/10.png" alt="Emoji Switcher" />
@@ -107,10 +95,6 @@
       </a>
     </div>
 
-<<<<<<< HEAD
-=======
-
->>>>>>> b962e92b
     <div class="item">
       <a target="_blank" href="13 - Favicon Fetcher/index.html">
         <img src="30DaysOfJavaScript/assets/13.png" alt="Favicon Fetcher" />
@@ -130,10 +114,6 @@
       </a>
     </div>
 
-<<<<<<< HEAD
-=======
-
->>>>>>> b962e92b
     <div class="item">
       <a target="_blank" href="16 - Countdown Timer/index.html">
         <img src="30DaysOfJavaScript/assets/16.png" alt="Countdown Timer" />
@@ -153,10 +133,6 @@
       </a>
     </div>
 
-<<<<<<< HEAD
-=======
-
->>>>>>> b962e92b
     <div class="item">
       <a target="_blank" href="19 -Traffic Lights/index.html">
         <img src="30DaysOfJavaScript/assets/19.png" alt="Traffic Lights">
@@ -176,10 +152,6 @@
       </a>
     </div>
 
-<<<<<<< HEAD
-=======
-
->>>>>>> b962e92b
     <div class="item">
       <a target="_blank" href="22 - Zoom Effect/index.html">
         <img src="30DaysOfJavaScript/assets/22.png" alt="Zoom Effect">
@@ -199,10 +171,6 @@
       </a>
     </div>
 
-<<<<<<< HEAD
-=======
-
->>>>>>> b962e92b
     <div class="item">
       <a target="_blank" href="25 - Weather App/index.html">
         <img src="30DaysOfJavaScript/assets/25.png" alt="Weather App">
@@ -222,10 +190,6 @@
       </a>
     </div>
 
-<<<<<<< HEAD
-=======
-
->>>>>>> b962e92b
     <div class="item">
       <a target="_blank" href="28 - Music Player/index.html">
         <img src="30DaysOfJavaScript/assets/28.png" alt="Music Player">
@@ -245,10 +209,6 @@
       </a>
     </div>
 
-<<<<<<< HEAD
-=======
-
->>>>>>> b962e92b
     <div class="item">
       <a target="_blank" href="31 - Pop the Balloons/index.html">
         <img src="30DaysOfJavaScript/assets/31.png" alt="Pop the Balloons">
@@ -268,10 +228,6 @@
       </a>
     </div>
 
-<<<<<<< HEAD
-=======
-
->>>>>>> b962e92b
     <div class="item">
       <a target="_blank" href="34 - Virtual Piano/index.html">
         <img src="30DaysOfJavaScript/assets/34.png" alt="Virtual Piano">
@@ -316,9 +272,6 @@
         <img src="30DaysOfJavaScript/assets/40.png" alt="Gradient Generator" />
       </a>
     </div>
-
-
-  </div>
 
     <div class="item">
       <a target="_blank" href="43 - Getting Started with APIs/index.html">
