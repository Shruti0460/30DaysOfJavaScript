<!DOCTYPE html>
<html lang="en">

<head>
  <meta charset="UTF-8" />
  <meta http-equiv="X-UA-Compatible" content="IE=edge" />
  <meta name="viewport" content="width=device-width, initial-scale=1.0" />
  <link rel="stylesheet" href="30DaysOfJavaScript/style.css" />
  <link rel="shortcut icon" href="30DaysOfJavaScript/assets/favicon.png" type="image/x-icon">

  <script language="JavaScript" src="https://ajax.googleapis.com/ajax/libs/jquery/1.10.0/jquery.min.js"></script>
  <script src="30DaysOfJavaScript/script.js"></script>

  <title>30 Days of JavaScript</title>
</head>

<body id="body" class="dark-mode">
  <!-- Heading -->
  <h1>30 Days of JavaScript</h1>
  <input id="searchbar" onkeyup="search_project()" type="text" name="search" placeholder='Search projects.....' />
  <!-- Dark Mode Button -->
  <button id="toggle" class="toggleButton" type="button" onclick="toggleDarkLight()">🌙</button>

  <!-- Octocat svg -->
  <a href="https://github.com/swapnilsparsh/30DaysOfJavaScript" class="github-corner" target="_blank"
    aria-label="View source on GitHub"><svg width="80" height="80" viewBox="0 0 250 250" style="
          position: absolute;
          top: 0;
          border: 0;
          right: 0;
        " aria-hidden="true">
      <path d="M0,0 L115,115 L130,115 L142,142 L250,250 L250,0 Z"></path>
      <path
        d="M128.3,109.0 C113.8,99.7 119.0,89.6 119.0,89.6 C122.0,82.7 120.5,78.6 120.5,78.6 C119.2,72.0 123.4,76.3 123.4,76.3 C127.3,80.9 125.5,87.3 125.5,87.3 C122.9,97.6 130.6,101.9 134.4,103.2"
        fill="currentColor" style="transform-origin: 130px 106px" class="octo-arm"></path>
      <path
        d="M115.0,115.0 C114.9,115.1 118.7,116.5 119.8,115.4 L133.7,101.6 C136.9,99.2 139.9,98.4 142.2,98.6 C133.8,88.0 127.5,74.4 143.8,58.0 C148.5,53.4 154.0,51.2 159.7,51.0 C160.3,49.4 163.2,43.6 171.4,40.1 C171.4,40.1 176.1,42.5 178.8,56.2 C183.1,58.6 187.2,61.8 190.9,65.4 C194.5,69.0 197.7,73.2 200.1,77.6 C213.8,80.2 216.3,84.9 216.3,84.9 C212.7,93.1 206.9,96.0 205.4,96.6 C205.1,102.4 203.0,107.8 198.3,112.5 C181.9,128.9 168.3,122.5 157.7,114.1 C157.9,116.9 156.7,120.9 152.7,124.9 L141.0,136.5 C139.8,137.7 141.6,141.9 141.8,141.8 Z"
        fill="currentColor" class="octo-body"></path>
    </svg></a>
  <!-- Octocat svg end -->

  <!-- Scroll To Top -->
  <a class="scrollToTop"><span></span></a>
  <!-- Scroll to Top End -->

  <!-- Main Section Start -->
  <div class="main">
    <div class="item">
      <a target="_blank" href="01 - Drum Kit/index.html">
        <img src="30DaysOfJavaScript/assets/01.png" alt="Drum Kit" />
        <h4>Drum Kit</h4>
      </a>
    </div>
    <div class="item">
      <a target="_blank" href="02 - Clock/index.html">
        <img src="30DaysOfJavaScript/assets/02.png" alt="Clock" />
        <h4>Clock</h4>
      </a>
    </div>
    <div class="item">
      <a target="_blank" href="03 - Random Color Generator/index.html">
        <img src="30DaysOfJavaScript/assets/03.png" alt="Random Color Generator" />
        <h4>Random Color Generator</h4>
      </a>
    </div>
    <div class="item">
      <a target="_blank" href="04 - Digital Clock/index.html">
        <img src="30DaysOfJavaScript/assets/04.png" alt="Digital Clock" />
        <h4>Digital Clock</h4>
      </a>
    </div>
    <div class="item">
      <a target="_blank" href="05 - Random Password Generator/index.html">
        <img src="30DaysOfJavaScript/assets/05.png" alt="Random Password Generator" />
        <h4>Random Password Generator</h4>
      </a>
    </div>
    <div class="item">
      <a target="_blank" href="06 - Calendar/index.html">
        <img src="30DaysOfJavaScript/assets/06.png" alt="Calendar" />
        <h4>Calendar</h4>
      </a>
    </div>
    <div class="item">
      <a target="_blank" href="07 - Dynamic Form Field/index.html">
        <img src="30DaysOfJavaScript/assets/07.png" alt="Dynamic Form Field" />
        <h4>Dynamic Form Field</h4>
      </a>
    </div>
    <div class="item">
      <a target="_blank" href="08 - Number Counter/index.html">
        <img src="30DaysOfJavaScript/assets/08.png" alt="Number Counter" />
        <h4>Number Counter</h4>
      </a>
    </div>
    <div class="item">
      <a target="_blank" href="09 - Dice Roll/index.html">
        <img src="30DaysOfJavaScript/assets/09.png" alt="Dice Roll" />
        <h4>Dice Roll</h4>
      </a>
    </div>
    <div class="item">
      <a target="_blank" href="10 - Emoji Switcher like Discord/index.html">
        <img src="30DaysOfJavaScript/assets/10.png" alt="Emoji Switcher" />
        <h4>Emoji Switcher</h4>
      </a>
    </div>
    <div class="item">
      <a target="_blank" href="11 - Color Picker/index.html">
        <img src="30DaysOfJavaScript/assets/11.png" alt="Color Picker" />
        <h4>Color Picker</h4>
      </a>
    </div>
    <div class="item">
      <a target="_blank" href="12 - Custom QR Code/index.html">
        <img src="30DaysOfJavaScript/assets/12.png" alt="Custom QR Code" />
        <h4>Custom QR Code</h4>
      </a>
    </div>
    <div class="item">
      <a target="_blank" href="13 - Favicon Fetcher/index.html">
        <img src="30DaysOfJavaScript/assets/13.png" alt="Favicon Fetcher" />
        <h4>Favicon Fetcher</h4>
      </a>
    </div>
    <div class="item">
      <a target="_blank" href="14 - Visit Counter/index.html">
        <img src="30DaysOfJavaScript/assets/14.png" alt="Visit Counter" />
        <h4>Visit Counter</h4>
      </a>
    </div>
    <div class="item">
      <a target="_blank" href="15 - Joke Generator/index.html">
        <img src="30DaysOfJavaScript/assets/15.png" alt="Joke Generator" />
        <h4>Joke Generator</h4>
      </a>
    </div>
    <div class="item">
      <a target="_blank" href="16 - Countdown Timer/index.html">
        <img src="30DaysOfJavaScript/assets/16.png" alt="Countdown Timer" />
        <h4>Countdown Timer</h4>
      </a>
    </div>
    <div class="item">
      <a target="_blank" href="17 - Text Speed Control/index.html">
        <img src="30DaysOfJavaScript/assets/17.png" alt="Text Speed Control" />
        <h4>Text Speed Control</h4>
      </a>
    </div>
    <div class="item">
      <a target="_blank" href="18 - Stopwatch/index.html">
        <img src="30DaysOfJavaScript/assets/18.png" alt="Stopwatch" />
        <h4>Stopwatch</h4>
      </a>
    </div>
    <div class="item">
      <a target="_blank" href="19 -Traffic Lights/index.html">
        <img src="30DaysOfJavaScript/assets/19.png" alt="Traffic Lights">
        <h4>Traffic Lights</h4>
      </a>
    </div>
    <div class="item">
      <a target="_blank" href="20 - Levitate Board/index.html">
        <img src="30DaysOfJavaScript/assets/20.png" alt="Levitate Board">
        <h4>Levitate Board</h4>
      </a>
    </div>
    <div class="item">
      <a target="_blank" href="21 - Wave Effect/index.html">
        <img src="30DaysOfJavaScript/assets/21.png" alt="Wave Effect">
        <h4>Wave Effect</h4>
      </a>
    </div>
    <div class="item">
      <a target="_blank" href="22 - Zoom Effect/index.html">
        <img src="30DaysOfJavaScript/assets/22.png" alt="Zoom Effect">
        <h4>Zoom Effect</h4>
      </a>
    </div>
    <div class="item">
      <a target="_blank" href="23 - Drawing Pad/index.html">
        <img src="30DaysOfJavaScript/assets/23.png" alt="Drawing Pad">
        <h4>Drawing Pad</h4>
      </a>
    </div>
    <div class="item">
      <a target="_blank" href="24 - Word Counter/index.html">
        <img src="30DaysOfJavaScript/assets/24.png" alt="Word Counter">
        <h4>Word Counter</h4>
      </a>
    </div>
    <div class="item">
      <a target="_blank" href="25 - Weather App/index.html">
        <img src="30DaysOfJavaScript/assets/25.png" alt="Weather App">
        <h4>Weather App </h4>
      </a>
    </div>
    <div class="item">
      <a target="_blank" href="26 - Calculator/index.html">
        <img src="30DaysOfJavaScript/assets/26.png" alt="Calculator">
        <h4>Calculator</h4>
      </a>
    </div>
    <div class="item">
      <a target="_blank" href="27 - Memory Matching Game/index.html">
        <img src="30DaysOfJavaScript/assets/27.png" alt="Memory Matching Game">
        <h4>Memory Matching Game</h4>
      </a>
    </div>
    <div class="item">
      <a target="_blank" href="28 - Music Player/index.html">
        <img src="30DaysOfJavaScript/assets/28.png" alt="Music Player">
        <h4>Music Player</h4>
      </a>
    </div>
    <div class="item">
      <a target="_blank" href="29 - To Do List/index.html">
        <img src="30DaysOfJavaScript/assets/29.png" alt="To Do List">
        <h4>To Do List</h4>
      </a>
    </div>
    <div class="item">
      <a target="_blank" href="30 - Tic Tac Toe/index.html">
        <img src="30DaysOfJavaScript/assets/30.png" alt="Tic Tac Toe">
        <h4>Tic Tac Toe</h4>
      </a>
    </div>
    <div class="item">
      <a target="_blank" href="31 - Pop the Balloons/index.html">
        <img src="30DaysOfJavaScript/assets/31.png" alt="Pop the Balloons">
        <h4>Pop the Balloons</h4>
      </a>
    </div>
    <div class="item">
      <a target="_blank" href="32 - Key Code/index.html">
        <img src="30DaysOfJavaScript/assets/32.png" alt="Events Keycode">
        <h4>Events Keycode</h4>
      </a>
    </div>
    <div class="item">
      <a target="_blank" href="33 - Feedback UI/index.html">
        <img src="30DaysOfJavaScript/assets/33.png" alt="Feedback UI">
        <h4>Feedback UI</h4>
      </a>
    </div>
    <div class="item">
      <a target="_blank" href="34 - Virtual Piano/index.html">
        <img src="30DaysOfJavaScript/assets/34.png" alt="Virtual Piano">
        <h4>Virtual Piano</h4>
      </a>
    </div>
    <div class="item">
      <a target="_blank" href="35 - Decimal To Binary/index.html">
        <img src="30DaysOfJavaScript/assets/35.png" alt="Decimal to Binary">
        <h4>Decimal to Binary</h4>
      </a>
    </div>
    <div class="item">
      <a target="_blank" href="36 - Hangman/index.html">
        <img src="30DaysOfJavaScript/assets/36.png" alt="Hangman" />
        <h4>Hangman</h4>
      </a>
    </div>
    <div class="item">
      <a target="_blank" href="37 - RPS Game/start.html">
        <img src="30DaysOfJavaScript/assets/37.png" alt="Rock Paper Scissors Game" />
        <h4>Rock Paper Scissors</h4>
      </a>
    </div>
    <div class="item">
      <a target="_blank" href="38 - Snake-Game/index.html">
        <img src="30DaysOfJavaScript/assets/38.png" alt="Snake Game" />
        <h4>Snake Game</h4>
      </a>
    </div>
    <div class="item">
      <a target="_blank" href="39 - Age Calculator/index.html">
        <img src="30DaysOfJavaScript/assets/39.png" alt="Age Calculator" />
        <h4>Age Calculator</h4>
      </a>
    </div>
    <div class="item">
      <a target="_blank" href="40 - Gradient Generator/index.html">
        <img src="30DaysOfJavaScript/assets/40.png" alt="Gradient Generator" />
        <h4>Gradient Generator</h4>
      </a>
    </div>
    <div class="item">
      <a target="_blank" href="41 - Basic-Carousel/index.html">
        <img src="30DaysOfJavaScript/assets/41.png" alt="Basic-Images-Carousel" />
        <h4>Basic-Images-Carousel</h4>
      </a>
    </div>
    <div class="item">
      <a target="_blank" href="42 - Simple Form Validation/index.html">
        <img src="30DaysOfJavaScript/assets/42.png" alt="Simple Form Validation" />
        <h4>Simple Form Validation</h4>
      </a>
    </div>
    <div class="item">
      <a target="_blank" href="43 - Getting Started with APIs/index.html">
        <img src="30DaysOfJavaScript/assets/43.png" alt="Getting Started with APIs" />
        <h4>Getting Started with APIs</h4>
      </a>
    </div>
    <div class="item">
      <a target="_blank" href="44 - Infinite Scroll/index.html">
        <img src="30DaysOfJavaScript/assets/44.png" alt="Infinite Scroll" />
        <h4>Infinite Scroll</h4>
      </a>
    </div>
    <div class="item">
      <a target="_blank" href="45 - Chatting App/client/index.html">
        <img src="30DaysOfJavaScript/assets/45.png" alt="Chatting App" />
        <h4>Chatting App</h4>
      </a>
    </div>
    <div class="item">
      <a target="_blank" href="46 - Image Slider/index.html">
        <img src="30DaysOfJavaScript/assets/46.png" alt="Image Slider" />
        <h4>Image Slider</h4>
      </a>
    </div>
    <div class="item">
      <a target="_blank" href="47 - Caesar Cipher/2_caesar_cipher.html">
        <img src="30DaysOfJavaScript/assets/47.png" alt="Caesar Cipher" />
        <h4>Caesar Cipher</h4>
      </a>
    </div>
    <div class="item">
      <a target="_blank" href="48 - Attendance Table\index.html">
        <img src="30DaysOfJavaScript/assets/48.png" alt="Attendance Table" />
        <h4>Attendance Table</h4>
      </a>
    </div>
    <div class="item">
      <a target="_blank" href="49 - Content Placeholder/index.html">
        <img src="30DaysOfJavaScript/assets/49.png" alt="Content Placeholder" />
        <h4>Content Placeholder</h4>
      </a>
    </div>
    <div class="item">
      <a target="_blank" href="50 - Country Detail\index.html">
        <img src="30DaysOfJavaScript/assets/50.png" alt="Country Detail" />
        <h4>Country Detail</h4>
      </a>
    </div>
    <div class="item">
      <a target="_blank" href="51 - Notes Maker/index.html">
        <img src="30DaysOfJavaScript/assets/51.png" alt="Notes Maker" />
        <h4>Notes Maker</h4>
      </a>
    </div>
    <div class="item">
      <a target="_blank" href="52 - Temperature Convertor/index.html">
        <img src="30DaysOfJavaScript/assets/52.png" alt="Temperature Convertor" />
        <h4>Temperature Convertor</h4>
      </a>
    </div>
    <div class="item">
      <a target="_blank" href="53 - Notes Taking App/index.html">
        <img src="30DaysOfJavaScript/assets/53.png" alt="Notes Taking App" />
        <h4>Notes Taking App</h4>
      </a>
    </div>
    <div class="item">
      <a target="_blank" href="54 - Project Idea Generator\index.html">
        <img src="30DaysOfJavaScript/assets/54.png" alt="Project Idea Generator" />
        <h4>Project Idea Generator</h4>
      </a>
    </div>
    <div class="item">
      <a target="_blank" href="55 - Weeblist\index.html">
        <img src="30DaysOfJavaScript/assets/55.png" alt="Weeblist" />
        <h4>Weeblist</h4>
      </a>
    </div>
    <div class="item">
      <a target="_blank" href="56 - Jokes Chrome Extension\popup.html">
        <img src="30DaysOfJavaScript/assets/56.png" alt="Jokes Chrome Extension" />
        <h4>Jokes Chrome Extension</h4>
      </a>
    </div>
    <div class="item">
      <a target="_blank" href="57 - Quiz App/index.html">
        <img src="30DaysOfJavaScript/assets/57.png" alt="Quiz App" />
        <h4>Quiz app</h4>
      </a>
    </div>
    <div class="item">
      <a target="_blank" href="58 - Simon Game/index.html">
        <img src="30DaysOfJavaScript/assets/58.png" alt="Simon Game" />
        <h4>Simon Game</h4>
      </a>
    </div>
    <div class="item">
      <a target="_blank" href="59 - Color Choosing Game/index.html">
        <img src="30DaysOfJavaScript/assets/59.png" alt="Color Choosing Game" />
        <h4>Color Choosing Game</h4>
      </a>
    </div>
    <div class="item">
      <a target="_blank" href="60 - News Website\index.html">
        <img src="30DaysOfJavaScript/assets/60.png" alt="News Website" />
        <h4>News Website</h4>
      </a>
    </div>
    <div class="item">
      <a target="_blank" href="61 - Greeting Card/index.html">
        <img src="30DaysOfJavaScript/assets/61.png" alt="Greeting Card" />
        <h4>Greeting Card</h4>
      </a>
    </div>
    <div class="item">
      <a target="_blank" href="62 - IP Address Tracker/index.html">
        <img src="30DaysOfJavaScript/assets/62.png" alt="IP Address Tracker" />
        <h4>IP Address Tracker</h4>
      </a>
    </div>
    <div class="item">
      <a target="_blank" href="63 - URL Bookmark/index.html">
        <img src="30DaysOfJavaScript/assets/63.png" alt="URL Bookmark" />
        <h4>URL Bookmark</h4>
      </a>
    </div>
    <div class="item">
      <a target="_blank" href="64-Photo Editor\index.html">
        <img src="30DaysOfJavaScript/assets/64.png" alt="Photo Editor" />
        <h4>Photo Editor</h4>
      </a>
    </div>
    <div class="item">
      <a target="_blank" href="65 - Postmaster Clone\index.html">
        <img src="30DaysOfJavaScript/assets/65.png" alt="Postmaster Clone" />
        <h4>Postmaster Clone</h4>
      </a>
    </div>
    <div class="item">
      <a target="_blank" href="66 - Text to Speech Converter/index.html">
        <img src="30DaysOfJavaScript/assets/66.png" alt="Text to Speech Converter" />
        <h4>Text to Speech Converter</h4>
      </a>
    </div>
    <div class="item">
      <a target="_blank" href="67 - Currency Converter/index.html">
        <img src="30DaysOfJavaScript/assets/67.png" alt="Currency Converter" />
        <h4>Currency Converter</h4>
      </a>
    </div>
    <div class="item">
      <a target="_blank" href="68 - Movie TV Series Quote Generator/index.html">
        <img src="30DaysOfJavaScript/assets/68.png" alt="Movie TV Series Quote Generator" />
        <h4>Movie TV Series Quote Generator</h4>
    </div>
    <div class="item">
      <a target="_blank" href="69 - Food Delivery Site/index.html">
        <img src="30DaysOfJavaScript/assets/69.png" alt="Food Delivery Site" />
        <h4>Food Delivery Site</h4>
      </a>
    </div>
    <div class="item">
      <a target="_blank" href="70 - Transpose Matrix Calculator/index.html">
        <img src="30DaysOfJavaScript/assets/70.png" alt="Transpose Matrix Calculator" />
        <h4>Transpose Matrix Calculator</h4>
      </a>
    </div>
    <div class="item">
      <a target="_blank" href="71 - Background Color Changer/index.html">
        <img src="30DaysOfJavaScript/assets/71.png" alt="Background Color Changer" />
        <h4>Background Color Changer</h4>
      </a>
    </div>
    <div class="item">
      <a target="_blank" href="72 - Typing Platform/index.html">
        <img src="30DaysOfJavaScript/assets/72.png" alt="Typing Platform" />
        <h4>Typing Platform</h4>
      </a>
    </div>
    <div class="item">
      <a target="_blank" href="73 - Casino Slot Machine Game/index.html">
        <img src="30DaysOfJavaScript/assets/73.png" alt="Casino Slot Machine Game" />
        <h4>Casino Slot Machine Game</h4>
      </a>
    </div>
    <div class="item">
      <a target="_blank" href="74 - Random Anime Profile/index.html">
        <img src="30DaysOfJavaScript/assets/74.png" alt="Random Anime Profile" />
        <h4>Random Anime Profile</h4>
      </a>
    </div>
    <div class="item">
      <a target="_blank" href="75 - Movie Search App/index.html">
        <img src="30DaysOfJavaScript/assets/75.png" alt="Movie Search App" />
        <h4>Movie Search App</h4>
      </a>
    </div>
    <div class="item">
      <a target="_blank" href="76 - Car Game/index.html">
        <img src="30DaysOfJavaScript/assets/76.png" alt="Car Game" />
        <h4>Car Game</h4>
      </a>
    </div>
    <div class="item">
      <a target="_blank" href="77 - Search Github Profile/index.html">
        <img src="30DaysOfJavaScript/assets/77.png" alt="Search Github Profile" />
        <h4>Search Github Profile</h4>
      </a>
    </div>
    <div class="item">
      <a target="_blank" href="78 - Dictionary App/index.html">
        <img src="30DaysOfJavaScript/assets/79.png" alt="Dictionary App" />
        <h4>Dictionary App</h4>
      </a>
    </div>
    <div class="item">
      <a target="_blank" href="79 - The Bet Game/game.html">
        <img src="30DaysOfJavaScript/assets/79.png" alt="The Bet Game" />
        <h4>The Bet Game</h4>
      </a>
    </div>
    <div class="item">
      <a target="_blank" href="80 - Meditation App/index.html">
        <img src="30DaysOfJavaScript/assets/80.png" alt="Meditation App" />
        <h4>Meditation App</h4>
      </a>
    </div>
    <div class="item">
      <a target="_blank" href="81-Flipbook/index.html">
        <img src="30DaysOfJavaScript/assets/81.png" alt="Flipbook" />
        <h4>Flipbook</h4>
    </div>
    <div class="item">
      <a target="_blank" href="82 - Falling Ball Game/index.html">
        <img src="30DaysOfJavaScript/assets/82.png" alt="Falling Ball Game" />
        <h4>Falling Ball Game</h4>
      </a>
    </div>
    <div class="item">
      <a target="_blank" href="83 - Guess Who Game/index.html">
        <img src="30DaysOfJavaScript/assets/83.png" alt="Guess Who Game" />
        <h4>Guess Who Game</h4>
      </a>
    </div>
    <div class="item">
      <a target="_blank" href="84 - Tetris Game/index.html">
        <img src="30DaysOfJavaScript/assets/84.png" alt="Tetris Game" />
        <h4>Tetris Game</h4>
      </a>
    </div>
    <div class="item">
      <a target="_blank" href="85 - Menu Filter/index.html">
        <img src="30DaysOfJavaScript/assets/85.png" alt="Menu Filter" />
        <h4>Menu Filter</h4>
      </a>
    </div>
    <div class="item">
      <a target="_blank" href="86 - Weight Conversion Tool/index.html">
        <img src="30DaysOfJavaScript/assets/86.png" alt="Weight Conversion Tool" />
        <h4>Weight Conversion Tool</h4>
      </a>
    </div>
    <div class="item">
      <a target="_blank" href="88 - Ping Pong Game/index.html">
        <img src="30DaysOfJavaScript/assets/88.png" alt="Ping Pong Game" />
        <h4>Ping Pong Game</h4>
    </div>
    <div class="item">
      <a target="_blank" href="91 - CRUD Application/index.html">
        <img src="30DaysOfJavaScript/assets/91.png" alt="CRUD Application" />
        <h4>CRUD Application</h4>
      </a>
    </div>

    <div class="item">
      <a target="_blank" href="96-Text-to-Speech/index.html">
        <img src="30DaysOfJavaScript/assets/96.jpeg" alt="TEXT-To-Speech" />
        <h4>Text-To-Speech</h4>
      </a>
    </div>
<<<<<<< HEAD
    <div class="item">
      <a target="_blank" href="97-Captcha Generator/index.html">
         <img src="30DaysOfJavaScript/assets/97.png" alt="Captcha Generator" />
          <h4>Captcha Generator</h4>
=======

    <div class="item">
      <a target="_blank" href="97-Audio Visualizer/index.html">
        <img src="30DaysOfJavaScript/assets/97.jpeg" alt="Audio Visualizer" />
        <h4>Audio Visualizer</h4>
>>>>>>> c0d98444
      </a>
    </div>

  </div>
  <!-- Main Section End -->

  <!-- Footer Start -->
  <footer>
    <p>&#x3c; &#47; &#x3e; with ❤️ by
      <a href="https://swapnilsparsh.github.io/">Swapnil Srivastava</a>
      <br>
      <a href="https://github.com/swapnilsparsh/30DaysOfJavaScript" target="_blank">#30DaysOfJavaScript</a>
    </p>
  </footer>
  <script src="./30DaysOfJavaScript/script.js"></script>
</body>

</html><|MERGE_RESOLUTION|>--- conflicted
+++ resolved
@@ -577,21 +577,12 @@
         <h4>Text-To-Speech</h4>
       </a>
     </div>
-<<<<<<< HEAD
-    <div class="item">
-      <a target="_blank" href="97-Captcha Generator/index.html">
-         <img src="30DaysOfJavaScript/assets/97.png" alt="Captcha Generator" />
-          <h4>Captcha Generator</h4>
-=======
-
     <div class="item">
       <a target="_blank" href="97-Audio Visualizer/index.html">
         <img src="30DaysOfJavaScript/assets/97.jpeg" alt="Audio Visualizer" />
         <h4>Audio Visualizer</h4>
->>>>>>> c0d98444
-      </a>
-    </div>
-
+      </a>
+    </div>
   </div>
   <!-- Main Section End -->
 
