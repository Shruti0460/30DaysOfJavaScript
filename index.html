<!DOCTYPE html>
<html lang="en">
<head>
  <meta charset="UTF-8" />
  <meta http-equiv="X-UA-Compatible" content="IE=edge" />
  <meta name="viewport" content="width=device-width, initial-scale=1.0" />
  <link rel="stylesheet" href="30DaysOfJavaScript/style.css" />
  <link rel="shortcut icon" href="30DaysOfJavaScript/assets/favicon.png" type="image/x-icon">

  <script language="JavaScript" src="https://ajax.googleapis.com/ajax/libs/jquery/1.10.0/jquery.min.js"></script>
  <script src="30DaysOfJavaScript/script.js"></script>

  <title>30 Days of JavaScript</title>
</head>
<body id="body" class="dark-mode">
  <!-- Heading -->
  <h1>30 Days of JavaScript</h1>

  <!-- Dark Mode Button -->
  <button id="toggle" class="toggleButton" type="button" onclick="toggleDarkLight()">🌙</button>

  <!-- Octocat svg -->
  <a
      href="https://github.com/swapnilsparsh/30DaysOfJavaScript"
      class="github-corner"
      target="_blank"
      aria-label="View source on GitHub"
      ><svg
        width="80"
        height="80"
        viewBox="0 0 250 250"
        style="
          position: absolute;
          top: 0;
          border: 0;
          right: 0;
        "
        aria-hidden="true"
      >
        <path d="M0,0 L115,115 L130,115 L142,142 L250,250 L250,0 Z"></path>
        <path
          d="M128.3,109.0 C113.8,99.7 119.0,89.6 119.0,89.6 C122.0,82.7 120.5,78.6 120.5,78.6 C119.2,72.0 123.4,76.3 123.4,76.3 C127.3,80.9 125.5,87.3 125.5,87.3 C122.9,97.6 130.6,101.9 134.4,103.2"
          fill="currentColor"
          style="transform-origin: 130px 106px"
          class="octo-arm"
        ></path>
        <path
          d="M115.0,115.0 C114.9,115.1 118.7,116.5 119.8,115.4 L133.7,101.6 C136.9,99.2 139.9,98.4 142.2,98.6 C133.8,88.0 127.5,74.4 143.8,58.0 C148.5,53.4 154.0,51.2 159.7,51.0 C160.3,49.4 163.2,43.6 171.4,40.1 C171.4,40.1 176.1,42.5 178.8,56.2 C183.1,58.6 187.2,61.8 190.9,65.4 C194.5,69.0 197.7,73.2 200.1,77.6 C213.8,80.2 216.3,84.9 216.3,84.9 C212.7,93.1 206.9,96.0 205.4,96.6 C205.1,102.4 203.0,107.8 198.3,112.5 C181.9,128.9 168.3,122.5 157.7,114.1 C157.9,116.9 156.7,120.9 152.7,124.9 L141.0,136.5 C139.8,137.7 141.6,141.9 141.8,141.8 Z"
          fill="currentColor"
          class="octo-body"
        ></path></svg></a
    >
  <!-- Octocat svg end -->

  <!-- Scroll To Top -->
  <a class="scrollToTop"><span></span></a>
  <!-- Scroll to Top End -->

  <!-- Main Section Start -->
  <div class="main">
    <div class="item">
      <a target="_blank" href="01 - Drum Kit/index.html">
        <img src="30DaysOfJavaScript/assets/01.png" alt="Drum Kit" />
        <h4>Drum Kit</h4>
      </a>
    </div>

    <div class="item">
      <a target="_blank" href="02 - Clock/index.html">
        <img src="30DaysOfJavaScript/assets/02.png" alt="Clock" />
        <h4>Clock</h4>
      </a>
    </div>

    <div class="item">
      <a target="_blank" href="03 - Random Color Generator/index.html">
        <img src="30DaysOfJavaScript/assets/03.png" alt="Random Color Generator" />
        <h4>Random Color Generator</h4>
      </a>
    </div>

    <div class="item">
      <a target="_blank" href="04 - Digital Clock/index.html">
        <img src="30DaysOfJavaScript/assets/04.png" alt="Digital Clock" />
        <h4>Digital Clock</h4>
      </a>
    </div>

    <div class="item">
      <a target="_blank" href="05 - Random Password Generator/index.html">
        <img src="30DaysOfJavaScript/assets/05.png" alt="Random Password Generator" />
        <h4>Random Password Generator</h4>
      </a>
    </div>

    <div class="item">
      <a target="_blank" href="06 - Calendar/index.html">
        <img src="30DaysOfJavaScript/assets/06.png" alt="Calendar" />
        <h4>Calendar</h4>
      </a>
    </div>

    <div class="item">
      <a target="_blank" href="07 - Dynamic Form Field/index.html">
        <img src="30DaysOfJavaScript/assets/07.png" alt="Dynamic Form Field" />
        <h4>Dynamic Form Field</h4>
      </a>
    </div>
    
    <div class="item">
      <a target="_blank" href="08 - Number Counter/index.html">
        <img src="30DaysOfJavaScript/assets/08.png" alt="Number Counter" />
        <h4>Number Counter</h4>
      </a>
    </div>

    <div class="item">
      <a target="_blank" href="09 - Dice Roll/index.html">
        <img src="30DaysOfJavaScript/assets/09.png" alt="Dice Roll" />
        <h4>Dice Roll</h4>
      </a>
    </div>

    <div class="item">
      <a target="_blank" href="10 - Emoji Switcher like Discord/index.html">
        <img src="30DaysOfJavaScript/assets/10.png" alt="Emoji Switcher" />
        <h4>Emoji Switcher</h4>
      </a>
    </div>

    <div class="item">
      <a target="_blank" href="11 - Color Picker/index.html">
        <img src="30DaysOfJavaScript/assets/11.png" alt="Color Picker" />
        <h4>Color Picker</h4>
      </a>
    </div>

    <div class="item">
      <a target="_blank" href="12 - Custom QR Code/index.html">
        <img src="30DaysOfJavaScript/assets/12.png" alt="Custom QR Code" />
        <h4>Custom QR Code</h4>
      </a>
    </div>

    <div class="item">
      <a target="_blank" href="13 - Favicon Fetcher/index.html">
        <img src="30DaysOfJavaScript/assets/13.png" alt="Favicon Fetcher" />
        <h4>Favicon Fetcher</h4>
      </a>
    </div>

    <div class="item">
      <a target="_blank" href="14 - Visit Counter/index.html">
        <img src="30DaysOfJavaScript/assets/14.png" alt="Visit Counter" />
        <h4>Visit Counter</h4>
      </a>
    </div>

    <div class="item">
      <a target="_blank" href="15 - Joke Generator/index.html">
        <img src="30DaysOfJavaScript/assets/15.png" alt="Joke Generator" />
        <h4>Joke Generator</h4>
      </a>
    </div>

    <div class="item">
      <a target="_blank" href="16 - Countdown Timer/index.html">
        <img src="30DaysOfJavaScript/assets/16.png" alt="Countdown Timer" />
        <h4>Countdown Timer</h4>
      </a>
    </div>

    <div class="item">
      <a target="_blank" href="17 - Text Speed Control/index.html">
        <img src="30DaysOfJavaScript/assets/17.png" alt="Text Speed Control" />
        <h4>Text Speed Control</h4>
      </a>
    </div>

    <div class="item">
      <a target="_blank" href="18 - Stopwatch/index.html">
        <img src="30DaysOfJavaScript/assets/18.png" alt="Stopwatch" />
        <h4>Stopwatch</h4>
      </a>
    </div>

    <div class="item">
      <a target="_blank" href="19 -Traffic Lights/index.html">
        <img src="30DaysOfJavaScript/assets/19.png" alt="Traffic Lights">
        <h4>Traffic Lights</h4>
      </a>
    </div>

    <div class="item">
      <a target="_blank" href="20 - Levitate Board/index.html">
        <img src="30DaysOfJavaScript/assets/20.png" alt="Levitate Board">
        <h4>Levitate Board</h4>
      </a>
    </div>

    <div class="item">
      <a target="_blank" href="21 - Wave Effect/index.html">
        <img src="30DaysOfJavaScript/assets/21.png" alt="Wave Effect">
        <h4>Wave Effect</h4>
      </a>
    </div>

    <div class="item">
      <a target="_blank" href="22 - Zoom Effect/index.html">
        <img src="30DaysOfJavaScript/assets/22.png" alt="Zoom Effect">
        <h4>Zoom Effect</h4>
      </a>
    </div>

    <div class="item">
      <a target="_blank" href="23 - Drawing Pad/index.html">
        <img src="30DaysOfJavaScript/assets/23.png" alt="Drawing Pad">
        <h4>Drawing Pad</h4>
      </a>
    </div>

    <div class="item">
      <a target="_blank" href="24 - Word Counter/index.html">
        <img src="30DaysOfJavaScript/assets/24.png" alt="Word Counter">
        <h4>Word Counter</h4>
      </a>
    </div>

    <div class="item">
      <a target="_blank" href="25 - Weather App/index.html">
        <img src="30DaysOfJavaScript/assets/25.png" alt="Weather App">
        <h4>Weather App </h4>
      </a>
    </div>

    <div class="item">
      <a target="_blank" href="26 - Calculator/index.html">
        <img src="30DaysOfJavaScript/assets/26.png" alt="Calculator">
        <h4>Calculator</h4>
      </a>
    </div>

    <div class="item">
      <a target="_blank" href="27 - Memory Matching Game/index.html">
        <img src="30DaysOfJavaScript/assets/27.png" alt="Memory Matching Game">
        <h4>Memory Matching Game</h4>
      </a>
    </div>

    <div class="item">
      <a target="_blank" href="28 - Music Player/index.html">
        <img src="30DaysOfJavaScript/assets/28.png" alt="Music Player">
        <h4>Music Player</h4>
      </a>
    </div>

    <div class="item">
      <a target="_blank" href="29 - To Do List/index.html">
        <img src="30DaysOfJavaScript/assets/29.png" alt="To Do List">
        <h4>To Do List</h4>
      </a>
    </div>

    <div class="item">
      <a target="_blank" href="30 - Tic Tac Toe/index.html">
        <img src="30DaysOfJavaScript/assets/30.png" alt="Tic Tac Toe">
        <h4>Tic Tac Toe</h4>
      </a>
    </div>

    <div class="item">
      <a target="_blank" href="31 - Pop the Balloons/index.html">
        <img src="30DaysOfJavaScript/assets/31.png" alt="Pop the Balloons">
        <h4>Pop the Balloons</h4>
      </a>
    </div>

    <div class="item">
      <a target="_blank" href="32 - Key Code/index.html">
        <img src="30DaysOfJavaScript/assets/32.png" alt="Events Keycode">
        <h4>Events Keycode</h4>
      </a>
    </div>

    <div class="item">
      <a target="_blank" href="33 - Feedback UI/index.html">
        <img src="30DaysOfJavaScript/assets/33.png" alt="Feedback UI">
        <h4>Feedback UI</h4>
      </a>
    </div>

    <div class="item">
      <a target="_blank" href="34 - Virtual Piano/index.html">
        <img src="30DaysOfJavaScript/assets/34.png" alt="Virtual Piano">
        <h4>Virtual Piano</h4>
      </a>
    </div>

    <div class="item">
      <a target="_blank" href="35 - Decimal To Binary/index.html">
        <img src="30DaysOfJavaScript/assets/35.png" alt="Decimal to Binary">
        <h4>Decimal to Binary</h4>
      </a>
    </div>

    <div class="item">
      <a target="_blank" href="36 - Hangman/index.html">
        <img src="30DaysOfJavaScript/assets/36.png" alt="Hangman" />
        <h4>Hangman</h4>
      </a>
    </div>

    <div class="item">
      <a target="_blank" href="37 - RPS Game/start.html">
        <img src="30DaysOfJavaScript/assets/37.png" alt="Rock Paper Scissors Game" />
        <h4>Rock Paper Scissors</h4>
      </a>
    </div>

     <div class="item">
      <a target="_blank" href="38 - Snake-Game/index.html">
        <img src="30DaysOfJavaScript/assets/38.png" alt="Snake Game" />
        <h4>Snake Game</h4>
      </a>
    </div>

    <div class="item">
      <a target="_blank" href="39 - Age Calculator/index.html">
        <img src="30DaysOfJavaScript/assets/39.png" alt="Age Calculator" />
        <h4>Age Calculator</h4>
      </a>
    </div>

    <div class="item">
      <a target="_blank" href="40 - Gradient Generator/index.html">
        <img src="30DaysOfJavaScript/assets/40.png" alt="Gradient Generator" />
        <h4>Gradient Generator</h4>
      </a>
    </div>

    <div class="item">
      <a target="_blank" href="41 - Basic-Carousel/index.html">
        <img src="30DaysOfJavaScript/assets/41.png" alt="Basic-Images-Carousel" />
        <h4>Basic-Images-Carousel</h4>
      </a>
    </div>

    <div class="item">
      <a target="_blank" href="42 - Simple Form Validation/index.html">
        <img src="30DaysOfJavaScript/assets/42.png" alt="Simple Form Validation" />
        <h4>Simple Form Validation</h4>
      </a>
    </div>

    <div class="item">
      <a target="_blank" href="43 - Getting Started with APIs/index.html">
        <img src="30DaysOfJavaScript/assets/43.png" alt="Getting Started with APIs" />
        <h4>Getting Started with APIs</h4>
      </a>
    </div>

    <div class="item">
      <a target="_blank" href="44 - Infinite Scroll/index.html">
        <img src="30DaysOfJavaScript/assets/44.png" alt="Infinite Scroll" />
        <h4>Infinite Scroll</h4>
      </a>
    </div>

    <div class="item">
      <a target="_blank" href="45 - Chatting App/client/index.html">
        <img src="30DaysOfJavaScript/assets/45.png" alt="Chatting App" />
        <h4>Chatting App</h4>
      </a>
    </div>

    <div class="item">
      <a target="_blank" href="46 - Image Slider/index.html">
        <img src="30DaysOfJavaScript/assets/46.png" alt="Image Slider" />
        <h4>Image Slider</h4>
      </a>
    </div>

    <div class="item">
      <a target="_blank" href="47 - Caesar Cipher/2_caesar_cipher.html">
        <img src="30DaysOfJavaScript/assets/47.png" alt="Caesar Cipher" />
        <h4>Caesar Cipher</h4>
      </a>
    </div>
    
    <div class="item">
      <a target="_blank" href="48 - Attendance Table\index.html">
        <img src="30DaysOfJavaScript/assets/48.png" alt="Attendance Table" />
        <h4>Attendance Table</h4>
      </a>
    </div>

    <div class="item">
      <a target="_blank" href="49 - Content Placeholder/index.html">
        <img src="30DaysOfJavaScript/assets/49.png" alt="Content Placeholder" />
        <h4>Content Placeholder</h4>
      </a>
    </div>
    <div class="item">
      <a target="_blank" href="53 - Notes Taking App/index.html">
        <img src="30DaysOfJavaScript/assets/53.png" alt="Notes Taking App" />
        <h4>Notes Taking App</h4>
      </a>
    </div>
    
    <div class="item">
      <a target="_blank" href="50 - Country Detail\index.html">
        <img src="30DaysOfJavaScript/assets/50.png" alt="Country Details" />
        <h4>Country Detail App</h4>
      </a>
    </div>
    
    <div class="item">
      <a target="_blank" href="52 - Temperature Convertor/index.html">
        <img src="30DaysOfJavaScript/assets/52.png" alt="Temperature Convertor" />
        <h4>Temperature Convertor</h4>
    </div>
<<<<<<< HEAD

    <div class="item">
      <a target="_blank" href="58 - Simon Game/index.html">
        <img src="30DaysOfJavaScript/assets/58.png" alt="Simon Game" />
        <h4>Simon Game</h4>
=======
    <div class="item">
      <a target="_blank" href="57 - Quiz App/index.html">
        <img src="30DaysOfJavaScript/assets/57.png" alt="Quiz App" />
        <h4>Quiz app</h4>
>>>>>>> e6c08a3a
    </div>
  
</div>
<!-- Main Section End -->

<!-- Footer Start -->
  <footer>
    <p>&#x3c; &#47; &#x3e; with ❤️ by
      <a href="https://swapnilsparsh.github.io/">Swapnil Srivastava</a>
      <br>
      <a href="https://github.com/swapnilsparsh/30DaysOfJavaScript" target="_blank">#30DaysOfJavaScript</a>
    </p>
  </footer>
</body>
</html><|MERGE_RESOLUTION|>--- conflicted
+++ resolved
@@ -419,18 +419,17 @@
         <img src="30DaysOfJavaScript/assets/52.png" alt="Temperature Convertor" />
         <h4>Temperature Convertor</h4>
     </div>
-<<<<<<< HEAD
 
     <div class="item">
       <a target="_blank" href="58 - Simon Game/index.html">
         <img src="30DaysOfJavaScript/assets/58.png" alt="Simon Game" />
         <h4>Simon Game</h4>
-=======
+    </div>
+
     <div class="item">
       <a target="_blank" href="57 - Quiz App/index.html">
         <img src="30DaysOfJavaScript/assets/57.png" alt="Quiz App" />
         <h4>Quiz app</h4>
->>>>>>> e6c08a3a
     </div>
   
 </div>
