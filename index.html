<!DOCTYPE html>
<html lang="en">

<head>
  <meta charset="UTF-8" />
  <meta http-equiv="X-UA-Compatible" content="IE=edge" />
  <meta name="viewport" content="width=device-width, initial-scale=1.0" />
  <link rel="stylesheet" href="30DaysOfJavaScript/style.css" />
  <link rel="shortcut icon" href="30DaysOfJavaScript/assets/favicon.png" type="image/x-icon">
  <link rel="stylesheet" href="https://cdnjs.cloudflare.com/ajax/libs/font-awesome/6.2.0/css/all.min.css" />
  <script language="JavaScript" src="https://ajax.googleapis.com/ajax/libs/jquery/1.10.0/jquery.min.js"></script>
  <style>
    body {
      margin: 0;
      padding: 0;
      display: flex;
      flex-direction: column;
      min-height: 100vh;
    }

    footer {
      margin-top: 15px;
      background-color: #19172D;
      padding: 10px;
      text-align: center;
    }
    #suggestion-list {
      padding-top: 36px;
      display: none;
      background-color: #423d7a;
      max-height: 200px;
      overflow-y: auto;
      z-index: 1;
      width:49.4%;
      position: relative;
      border-radius: 12px;
      color: white;
      bottom: 50px;
    }
    #suggestion-list::-webkit-scrollbar {
      width: 8px; 
  }
  #suggestion-list::-webkit-scrollbar-track {
    background: transparent; /* Track color */
}

#suggestion-list::-webkit-scrollbar-thumb {
    background-color: #6d69c3; /* Thumb color */
    border-radius: 10px; /* Rounded corners */
}
    #suggestion-list a {
      padding: 10px;
      cursor: pointer;
      display: block;
      color: #fcfcfc;
      text-decoration: none;
    }
  
    #suggestion-list a:hover {
      background-color: #f5f5f5;
      color: #423d7a;
    }
  </style>


  <script src="30DaysOfJavaScript/script.js"></script>
  <title>30 Days of JavaScript</title>

  <!-- Google Tag Manager -->
  <script>(function (w, d, s, l, i) {
      w[l] = w[l] || []; w[l].push({
        'gtm.start':
          new Date().getTime(), event: 'gtm.js'
      }); var f = d.getElementsByTagName(s)[0],
        j = d.createElement(s), dl = l != 'dataLayer' ? '&l=' + l : ''; j.async = true; j.src =
          'https://www.googletagmanager.com/gtm.js?id=' + i + dl; f.parentNode.insertBefore(j, f);
    })(window, document, 'script', 'dataLayer', 'GTM-M783NKXV');</script>
  <!-- End Google Tag Manager -->
</head>

<body id="body" class="dark-mode" onload="loading()">

  <!-- Google Tag Manager (noscript) -->
  <noscript><iframe src="https://www.googletagmanager.com/ns.html?id=GTM-M783NKXV" height="0" width="0"
      style="display:none;visibility:hidden"></iframe></noscript>
  <!-- End Google Tag Manager (noscript) -->

  <!-- Heading -->
  <div class="top">
    <h1>30 Days of JavaScript</h1>
    <input id="searchbar" onkeyup="search_project() "  type="text" name="search" placeholder='Search projects.....' />
    <ul id="suggestion-list">
    </ul>
    <!-- Dark Mode Button -->
    <button id="toggle" class="toggleButton" type="button" onclick="toggleDarkLight()">🌙</button>
  </div>

  <!-- Octocat svg -->
  <a href="https://github.com/swapnilsparsh/30DaysOfJavaScript" class="github-corner" target="_blank" position:
    absolute; top: 0; border: 0; right: 0; " aria-hidden=" true">
    <path d="M0,0 L115,115 L130,115 L142,142 L250,250 L250,0 Z"></path>
    <path
      d="M128.3,109.0 C113.8,99.7 119.0,89.6 119.0,89.6 C122.0,82.7 120.5,78.6 120.5,78.6 C119.2,72.0 123.4,76.3 123.4,76.3 C127.3,80.9 125.5,87.3 125.5,87.3 C122.9,97.6 130.6,101.9 134.4,103.2"
      fill="currentColor" style="transform-origin: 130px 106px" class="octo-arm"></path>
    <path
      d="M115.0,115.0 C114.9,115.1 118.7,116.5 119.8,115.4 L133.7,101.6 C136.9,99.2 139.9,98.4 142.2,98.6 C133.8,88.0 127.5,74.4 143.8,58.0 C148.5,53.4 154.0,51.2 159.7,51.0 C160.3,49.4 163.2,43.6 171.4,40.1 C171.4,40.1 176.1,42.5 178.8,56.2 C183.1,58.6 187.2,61.8 190.9,65.4 C194.5,69.0 197.7,73.2 200.1,77.6 C213.8,80.2 216.3,84.9 216.3,84.9 C212.7,93.1 206.9,96.0 205.4,96.6 C205.1,102.4 203.0,107.8 198.3,112.5 C181.9,128.9 168.3,122.5 157.7,114.1 C157.9,116.9 156.7,120.9 152.7,124.9 L141.0,136.5 C139.8,137.7 141.6,141.9 141.8,141.8 Z"
      fill="currentColor" class="octo-body"></path>
    </svg>
  </a>
  <!-- Octocat svg end -->

  <!-- Scroll To Top -->
  <a class="scrollToTop"><span></span></a>

  <!-- Scroll to Top End -->
  <!-- <i class="fa-brands fa-square-github"></i> -->
  <!-- Main Section Start -->
  <div class="main" id="projectsContainer">
    <div class="item">
      <img src="30DaysOfJavaScript/assets/01.png" alt="Drum Kit" />
      <h4>Drum Kit</h4>
      <a target="_blank" href="https://github.com/swapnilsparsh/30DaysOfJavaScript/tree/master/01%20-%20Drum%20Kit">
        <i class="fa-brands fa-square-github"></i>
        <a target="_blank" href="01 - Drum Kit/index.html"><i class="fa-solid fa-link"></i> </a>
      </a>
      <div class="description">
        <p>
          Jam out with this interactive JavaScript Drum Kit.  Trigger realistic drum sounds by pressing keyboard keys or clicking on virtual drum pads.  
        </p>
      </div>
    </div>
    <div class="item">
      <img src="30DaysOfJavaScript/assets/02.png" alt="Clock" />
      <h4>Clock</h4>
      <a target="_blank" href="https://github.com/swapnilsparsh/30DaysOfJavaScript/tree/master/02%20-%20Clock">
        <i class="fa-brands fa-square-github"></i>
        <a target="_blank" href="02 - Clock/index.html"><i class="fa-solid fa-link"></i> </a>
      </a>
      <div class="description">
        <p>
          A multifunctional Clock App built with JavaScript.
          his versatile tool helps you manage your time effectively and stay on top of your day!
        </p>
      </div>
    </div>
    <div class="item">
      <img src="30DaysOfJavaScript/assets/03.png" alt="Random Color Generator" />
      <h4>Random Color Generator</h4>
      <a target="_blank"
        href="https://github.com/swapnilsparsh/30DaysOfJavaScript/tree/master/03%20-%20Random%20Color%20Generator">
        <i class="fa-brands fa-square-github"></i>
        <a target="_blank" href="03 - Random Color Generator/index.html"><i class="fa-solid fa-link"></i> </a>
      </a>
      <div class="description">
        <p>
          Unleash a Spectrum of Colors with this JavaScript Random Color Generator.  
          Generate random hex codes or RGB values at the click of a button.
        </p>
      </div>
    </div>
    <div class="item">
      <img src="30DaysOfJavaScript/assets/04.png" alt="Digital Clock" />
      <h4>Digital Clock</h4>
      <a target="_blank"
        href="https://github.com/swapnilsparsh/30DaysOfJavaScript/tree/master/04%20-%20Digital%20Clock">
        <i class="fa-brands fa-square-github"></i>
        <a target="_blank" href="04 - Digital Clock/index.html"><i class="fa-solid fa-link"></i> </a>
      </a>
      <div class="description">
        <p>
          A sleek JavaScript Digital Clock displays the current time in an easy-to-read format.  
          Customize the clock's appearance and enjoy a modern timekeeping.
        </p>
      </div>
    </div>
    <div class="item">
      <img src="30DaysOfJavaScript/assets/05.png" alt="Random Password Generator" />
      <h4 style="padding-left: 0px; padding-right: 0px;">Random Password Generator</h4>
      <a target="_blank"
        href="https://github.com/swapnilsparsh/30DaysOfJavaScript/tree/master/05%20-%20Random%20Password%20Generator">
        <i class="fa-brands fa-square-github"></i>
        <a target="_blank" href="05 - Random Password Generator/index.html"><i class="fa-solid fa-link"></i> </a>
      </a>
      <div class="description">
        <p>
          This user-friendly JavaScript Random Password Generator creates strong, unique passwords for all your online accounts.  
        </p>
      </div>
    </div>
    <div class="item">
      <img src="30DaysOfJavaScript/assets/06.png" alt="Calendar" />
      <h4>Calendar</h4>
      <a target="_blank" href="https://github.com/swapnilsparsh/30DaysOfJavaScript/tree/master/06%20-%20Calendar">
        <i class="fa-brands fa-square-github"></i>
        <a target="_blank" href="06 - Calendar/index.html"><i class="fa-solid fa-link"></i> </a>
      </a>
      <div class="description">
        <p>
          A dynamic JavaScript Calendar keeps you on top of your appointments and events.  
          View the current month, navigate to different dates.
        </p>
      </div>
    </div>
    <div class="item">
      <img src="30DaysOfJavaScript/assets/07.png" alt="Dynamic Form Field" />
      <h4>Dynamic Form Field</h4>
      <a target="_blank"
        href="https://github.com/swapnilsparsh/30DaysOfJavaScript/tree/master/07%20-%20Dynamic%20Form%20Field">
        <i class="fa-brands fa-square-github"></i>
        <a target="_blank" href="07 - Dynamic Form Field/index.html"><i class="fa-solid fa-link"></i> </a>
      </a>
      <div class="description">
        <p>
          Build Flexible Forms with Dynamic JavaScript Fields.  
          Effortlessly add, remove, and manage form fields on the fly, allowing users to enter varying amounts of data.      </p>
      </div>
    </div>
    <div class="item">
      <img src="30DaysOfJavaScript/assets/08.png" alt="Number Counter" />
      <h4>Number Counter</h4>
      <a target="_blank"
        href="https://github.com/swapnilsparsh/30DaysOfJavaScript/tree/master/08%20-%20Number%20Counter">
        <i class="fa-brands fa-square-github"></i>
        <a target="_blank" href="08 - Number Counter/index.html"><i class="fa-solid fa-link"></i> </a>
      </a>
      <div class="description">
        <p>
          Track Any Value with a Simple JavaScript Number Counter.  
          Increment or decrement a number displayed on screen, ideal for keeping score.
        </p>
      </div>
    </div>
    <div class="item">
      <img src="30DaysOfJavaScript/assets/09.png" alt="Dice Roll" />
      <h4>Dice Roll</h4>
      <a target="_blank" href="https://github.com/swapnilsparsh/30DaysOfJavaScript/tree/master/09%20-%20Dice%20Roll">
        <i class="fa-brands fa-square-github"></i>
        <a target="_blank" href="09 - Dice Roll/index.html"><i class="fa-solid fa-link"></i> </a>
      </a>
      <div class="description">
        <p>
          Simulate classic dice rolls with this convenient JavaScript Dice Roller.
          Perfect for board games, probability experiments, or simply a bit of digital fun!
        </p>
      </div>
    </div>
    <div class="item">
      <img src="30DaysOfJavaScript/assets/10.png" alt="Emoji Switcher" />
      <h4>Emoji Switcher</h4>
      <a target="_blank"
        href="https://github.com/swapnilsparsh/30DaysOfJavaScript/tree/master/10%20-%20Emoji%20Switcher%20like%20Discord">
        <i class="fa-brands fa-square-github"></i>
        <a target="_blank" href="10 - Emoji Switcher like Discord/index.html"><i class="fa-solid fa-link"></i> </a>
      </a>
      <div class="description">
        <p>
          Customize your emoji experience by seamlessly switching between different emoji sets.  
          Express yourself in a more personalized way and add fun.
        </p>
      </div>
    </div>
    <div class="item">
      <img src="30DaysOfJavaScript/assets/11.png" alt="Color Picker" />
      <h4>Color Picker</h4>
      <a target="_blank" href="https://github.com/swapnilsparsh/30DaysOfJavaScript/tree/master/11%20-%20Color%20Picker">
        <i class="fa-brands fa-square-github"></i>
        <a target="_blank" href="11 - Color Picker/index.html"><i class="fa-solid fa-link"></i> </a>
      </a>
      <div class="description">
        <p>
          A user-friendly JavaScript Color Picker allows you to choose colors with ease.
          Simplify your color selection process and bring your creative vision to life!
        </p>
      </div>
    </div>
    <div class="item">
      <img src="30DaysOfJavaScript/assets/12.png" alt="Custom QR Code" />
      <h4>Custom QR Code</h4>
      <a target="_blank"
        href="https://github.com/swapnilsparsh/30DaysOfJavaScript/tree/master/12%20-%20Custom%20QR%20Code">
        <i class="fa-brands fa-square-github"></i>
        <a target="_blank" href="12 - Custom QR Code/index.html"><i class="fa-solid fa-link"></i> </a>
      </a>
      <div class="description">
        <p>
          Craft custom QR codes on-demand with this versatile JavaScript library.  
          Encode any text data, URL, or even contact information into a scannable QR code.
        </p>
      </div>
    </div>
    <div class="item">
      <img src="30DaysOfJavaScript/assets/13.png" alt="Favicon Fetcher" />
      <h4>Favicon Fetcher</h4>
      <a target="_blank"
        href="https://github.com/swapnilsparsh/30DaysOfJavaScript/tree/master/13%20-%20Favicon%20Fetcher">
        <i class="fa-brands fa-square-github"></i>
        <a target="_blank" href="13 - Favicon Fetcher/index.html"><i class="fa-solid fa-link"></i> </a>
      </a>
      <div class="description">
        <p>
          A lightweight JavaScript Favicon Fetcher retrieves website favicons with ease.  
          Effortlessly grab the tiny icons that represent websites and integrate them.
        </p>
      </div>
    </div>
    <div class="item">
      <img src="30DaysOfJavaScript/assets/14.png" alt="Visit Counter" />
      <h4>Visit Counter</h4>
      <a target="_blank"
        href="https://github.com/swapnilsparsh/30DaysOfJavaScript/tree/master/14%20-%20Visit%20Counter">
        <i class="fa-brands fa-square-github"></i>
        <a target="_blank" href="14 - Visit Counter/index.html"><i class="fa-solid fa-link"></i> </a>
      </a>
      <div class="description">
        <p>
          Track Website Traffic with a Simple JavaScript Visit Counter.  
          Display the number of visitors to your website, providing valuable insights into user engagement.
        </p>
      </div>
    </div>
    <div class="item">
      <img src="30DaysOfJavaScript/assets/15.png" alt="Joke Generator" />
      <h4>Joke Generator</h4>
      <a target="_blank"
        href="https://github.com/swapnilsparsh/30DaysOfJavaScript/tree/master/15%20-%20Joke%20Generator">
        <i class="fa-brands fa-square-github"></i>
        <a target="_blank" href="15 - Joke Generator/index.html"><i class="fa-solid fa-link"></i> </a>
      </a>
      <div class="description">
        <p>
          Laughter on Demand:  A JavaScript Joke Generator delivers side-splitting puns, one-liners, 
          and dad jokes at the click of a button.
        </p>
      </div>
    </div>
    <div class="item">
      <img src="30DaysOfJavaScript/assets/16.png" alt="Countdown Timer" />
      <h4>Countdown Timer</h4>
      <a target="_blank"
        href="https://github.com/swapnilsparsh/30DaysOfJavaScript/tree/master/16%20-%20Countdown%20Timer">
        <i class="fa-brands fa-square-github"></i>
        <a target="_blank" href="16 - Countdown Timer/index.html"><i class="fa-solid fa-link"></i> </a>
      </a>
      <div class="description">
        <p>
          Set the stage for exciting events with this customizable JavaScript Countdown Timer.
          Spark excitement and keep everyone on the edge of their seats!
        </p>
      </div>
    </div>
    <div class="item">
      <img src="30DaysOfJavaScript/assets/17.png" alt="Text Speed Control" />
      <h4>Text Speed Control</h4>
      <a target="_blank"
        href="https://github.com/swapnilsparsh/30DaysOfJavaScript/tree/master/17%20-%20Text%20Speed%20Control">
        <i class="fa-brands fa-square-github"></i>
        <a target="_blank" href="17 - Text Speed Control/index.html"><i class="fa-solid fa-link"></i> </a>
      </a>
      <div class="description">
        <p>
          A customizable Text Speed Controller built with JavaScript.  
          Adjust the speed at which text appears on screen, catering to different reading preferences.
        </p>
      </div>
    </div>
    <div class="item">
      <img src="30DaysOfJavaScript/assets/18.png" alt="Stopwatch" />
      <h4>Stopwatch</h4>
      <a target="_blank" href="https://github.com/swapnilsparsh/30DaysOfJavaScript/tree/master/18%20-%20Stopwatch">
        <i class="fa-brands fa-square-github"></i>
        <a target="_blank" href="18 - Stopwatch/index.html"><i class="fa-solid fa-link"></i> </a>
      </a>
      <div class="description">
        <p>
          A versatile JavaScript Stopwatch for tracking elapsed time.  
          Start, stop, and reset the timer with ease, perfect for timing workouts, races, cooking, or any activity.
        </p>
      </div>
    </div>
    <div class="item">
      <img src="30DaysOfJavaScript/assets/19.png" alt="Traffic Lights">
      <h4>Traffic Lights</h4>
      <a target="_blank"
        href="https://github.com/swapnilsparsh/30DaysOfJavaScript/tree/master/19%20-%20Traffic%20Lights">
        <i class="fa-brands fa-square-github"></i>
        <a target="_blank" href="19 - Traffic Lights/index.html"><i class="fa-solid fa-link"></i> </a>
      </a>
      <div class="description">
        <p>
          A JavaScript simulation of Traffic Lights.
          Learn about traffic management systems and explore different light timing strategies!
        </p>
      </div>
    </div>
    <div class="item">
      <img src="30DaysOfJavaScript/assets/20.png" alt="Levitate Board">
      <h4>Levitate Board</h4>
      <a target="_blank"
        href="https://github.com/swapnilsparsh/30DaysOfJavaScript/tree/master/20%20-%20Levitate%20Board">
        <i class="fa-brands fa-square-github"></i>
        <a target="_blank" href="20 - Levitate Board/index.html"><i class="fa-solid fa-link"></i> </a>
      </a>
      <div class="description">
        <p>
          Unleash your inner light artist with the Levitate Board App built with JavaScript.  
          Move your mouse across a grid of squares, leaving a trail of vibrant color.
        </p>
      </div>
    </div>
    <div class="item">
      <img src="30DaysOfJavaScript/assets/21.png" alt="Wave Effect">
      <h4>Wave Effect</h4>
      <a target="_blank" href="https://github.com/swapnilsparsh/30DaysOfJavaScript/tree/master/21%20-%20Wave%20Effect">
        <i class="fa-brands fa-square-github"></i>
        <a target="_blank" href="21 - Wave Effect/index.html"><i class="fa-solid fa-link"></i> </a>
      </a>
      <div class="description">
        <p>
          Visualize sound with this interactive JavaScript Wave Effect App.
          Explore the relationship between sound and visuals in a mesmerizing way!
        </p>
      </div>
    </div>
    <div class="item">
      <img src="30DaysOfJavaScript/assets/22.png" alt="Zoom Effect">
      <h4>Zoom Effect</h4>
      <a target="_blank" href="https://github.com/swapnilsparsh/30DaysOfJavaScript/tree/master/22%20-%20Zoom%20Effect">
        <i class="fa-brands fa-square-github"></i>
        <a target="_blank" href="22 - Zoom Effect/index.html"><i class="fa-solid fa-link"></i> </a>
      </a>
      <div class="description">
        <p>
          Create eye-catching zooms with this dynamic JavaScript Zoom Effect App.
          Perfect for highlighting specific details or adding a dramatic touch!
        </p>
      </div>
    </div>
    <div class="item">
      <img src="30DaysOfJavaScript/assets/23.png" alt="Drawing Pad">
      <h4>Drawing Pad</h4>
      <a target="_blank" href="https://github.com/swapnilsparsh/30DaysOfJavaScript/tree/master/23%20-%20Drawing%20Pad">
        <i class="fa-brands fa-square-github"></i>
        <a target="_blank" href="23 - Drawing Pad/index.html"><i class="fa-solid fa-link"></i> </a>
      </a>
      <div class="description">
        <p>
          Embrace your inner artist with this intuitive JavaScript Drawing Pad.
          Express yourself freely and bring your artistic vision to life on a digital canvas!
        </p>
      </div>
    </div>
    <div class="item">
      <img src="30DaysOfJavaScript/assets/24.png" alt="Word Counter">
      <h4>Word Counter</h4>
      <a target="_blank" href="https://github.com/swapnilsparsh/30DaysOfJavaScript/tree/master/24%20-%20Word%20Counter">
        <i class="fa-brands fa-square-github"></i>
        <a target="_blank" href="24 - Word Counter/index.html"><i class="fa-solid fa-link"></i> </a>
      </a>
      <div class="description">
        <p>
          A handy JavaScript Word Counter to analyze your text.
          Perfect for writers, bloggers, or anyone who needs to track their word output!
        </p>
      </div>
    </div>
    <div class="item">
      <img src="30DaysOfJavaScript/assets/25.png" alt="Weather App">
      <h4>Weather App </h4>
      <a target="_blank" href="https://github.com/swapnilsparsh/30DaysOfJavaScript/tree/master/25%20-%20Weather%20App">
        <i class="fa-brands fa-square-github"></i>
        <a target="_blank" href="25 - Weather App/index.html"><i class="fa-solid fa-link"></i> </a>
      </a>
      <div class="description">
        <p>
          Stay informed with this comprehensive JavaScript Weather App.  
          Access real-time weather data for your location, including temperature, precipitation, wind.
        </p>
      </div>
    </div>
    <div class="item">
      <img src="30DaysOfJavaScript/assets/26.png" alt="Calculator">
      <h4>Calculator</h4>
      <a target="_blank" href="https://github.com/swapnilsparsh/30DaysOfJavaScript/tree/master/26%20-%20Calculator">
        <i class="fa-brands fa-square-github"></i>
        <a target="_blank" href="26 - Calculator/index.html"><i class="fa-solid fa-link"></i> </a>
      </a>
      <div class="description">
        <p>
          Crunch numbers with ease using this versatile JavaScript Calculator.  
          Solve everyday math problems or explore complex equations - it's all at your fingertips!
        </p>
      </div>
    </div>
    <div class="item">
      <img src="30DaysOfJavaScript/assets/27.png" alt="Memory Matching Game">
      <h4>Memory Matching Game</h4>
      <a target="_blank"
        href="https://github.com/swapnilsparsh/30DaysOfJavaScript/tree/master/27%20-%20Memory%20Matching%20Game">
        <i class="fa-brands fa-square-github"></i>
        <a target="_blank" href="27 - Memory Matching Game/index.html"><i class="fa-solid fa-link"></i> </a>
      </a>
      <div class="description">
        <p>
          Challenge your memory with this fun Matching Game built in JavaScript.  Uncover hidden pairs of images by flipping cards. Sharpen your memory and have a blast!
        </p>
      </div>
    </div>
    <div class="item">
      <img src="30DaysOfJavaScript/assets/28.png" alt="Music Player">
      <h4>Music Player</h4>
      <a target="_blank" href="https://github.com/swapnilsparsh/30DaysOfJavaScript/tree/master/28%20-%20Music%20Player">
        <i class="fa-brands fa-square-github"></i>
        <a target="_blank" href="28 - Music Player/index.html"><i class="fa-solid fa-link"></i> </a>
      </a>
      <div class="description">
        <p>
          A powerful Music Player built with JavaScript.  Play your favorite tunes locally or stream them online (depending on implementation).
        </p>
      </div>
    </div>
    <div class="item">
      <img src="30DaysOfJavaScript/assets/29.png" alt="To Do List">
      <h4>To Do List</h4>
      <a target="_blank" href="https://github.com/swapnilsparsh/30DaysOfJavaScript/tree/master/29%20-%20To%20Do%20List">
        <i class="fa-brands fa-square-github"></i>
        <a target="_blank" href="29 - To Do List/index.html"><i class="fa-solid fa-link"></i> </a>
      </a>
      <div class="description">
        <p>
          A user-friendly To-Do List built with JavaScript.  Streamline your day by adding, managing, and marking tasks complete.
        </p>
      </div>
    </div>
    <div class="item">
      <img src="30DaysOfJavaScript/assets/30.png" alt="Tic Tac Toe">
      <h4>Tic Tac Toe</h4>
      <a target="_blank"
        href="https://github.com/swapnilsparsh/30DaysOfJavaScript/tree/master/30%20-%20Tic%20Tac%20Toe">
        <i class="fa-brands fa-square-github"></i>
        <a target="_blank" href="30 - Tic Tac Toe/index.html"><i class="fa-solid fa-link"></i> </a>
      </a>
      <div class="description">
        <p>
          A classic Tic Tac Toe game built with JavaScript. Players take turns marking squares on a 3x3 grid. 
          The first to achieve a row, column, or diagonal of their mark wins!
        </p>
      </div>
    </div>

    <div class="item">
      <img src="30DaysOfJavaScript/assets/31.png" alt="Pop the Balloons">
      <h4>Pop the Balloons</h4>
      <a target="_blank"
        href="https://github.com/swapnilsparsh/30DaysOfJavaScript/tree/master/31%20-%20Pop%20the%20Balloons">
        <i class="fa-brands fa-square-github"></i>
        <a target="_blank" href="31 - Pop the Balloons/index.html"><i class="fa-solid fa-link"></i> </a>
      </a>
      <div class="description">
        <p>
          Test your reflexes and aim in this fast-paced JavaScript game, Pop the Balloons!  Click or tap to burst colorful balloons before they float away. 
        </p>
      </div>
    </div>
    <div class="item">
      <img src="30DaysOfJavaScript/assets/32.png" alt="Key Code">
      <h4>Key Code</h4>
      <a target="_blank" href="https://github.com/swapnilsparsh/30DaysOfJavaScript/tree/master/32%20-%20Key%20Code">
        <i class="fa-brands fa-square-github"></i>
        <a target="_blank" href="32 - Key Code/index.html"><i class="fa-solid fa-link"></i> </a>
      </a>
      <div class="description">
        <p>
          A handy JavaScript Key Code App unveils the secrets behind your keyboard.
          Learn more about your keyboard and become a keyboard ninja!
        </p>
      </div>
    </div>

    <div class="item">
      <img src="30DaysOfJavaScript/assets/33.png" alt="Decimal To Binary">
      <h4>Decimal To Binary</h4>
      <a target="_blank"
        href="https://github.com/swapnilsparsh/30DaysOfJavaScript/tree/master/33%20-%20Decimal%20To%20Binary">
        <i class="fa-brands fa-square-github"></i>
        <a target="_blank" href="33 - Decimal To Binary/index.html"><i class="fa-solid fa-link"></i> </a>
      </a>
      <div class="description">
        <p>
          Convert numbers from everyday use to computer language with this JavaScript Decimal to Binary Converter.  
        </p>
      </div>
    </div>

    <div class="item">
      <img src="30DaysOfJavaScript/assets/34.png" alt="Hangman">
      <h4>Hangman</h4>
      <a target="_blank" href="https://github.com/swapnilsparsh/30DaysOfJavaScript/tree/master/34%20-%20Hangman">
        <i class="fa-brands fa-square-github"></i>
        <a target="_blank" href="34 - Hangman/index.html"><i class="fa-solid fa-link"></i> </a>
      </a>
      <div class="description">
        <p>
          Test your vocabulary and guess the word before the hangman gets you!  
          This classic JavaScript Hangman game lets you guess letters to reveal a hidden word.
        </p>
      </div>
    </div>

    <div class="item">
      <img src="30DaysOfJavaScript/assets/35.png" alt="Simple Form Validation">
      <h4>Simple Form Validation</h4>
      <a target="_blank"
        href="https://github.com/swapnilsparsh/30DaysOfJavaScript/tree/master/35%20-%20Simple%20Form%20Validation">
        <i class="fa-brands fa-square-github"></i>
        <a target="_blank" href="35 - Simple Form Validation/index.html"><i class="fa-solid fa-link"></i> </a>
      </a>
      <div class="description">
        <p>
          Users are prompted to fill in required fields, and error messages appear if they leave something blank or enter invalid data.
        </p>
      </div>
    </div>

    <div class="item">
      <img src="30DaysOfJavaScript/assets/36.png" alt="Lorem Ipsum Generator">
      <h4>Lorem Ipsum Generator</h4>
      <a target="_blank"
        href="https://github.com/swapnilsparsh/30DaysOfJavaScript/tree/master/36%20-%20Lorem%20Ipsum%20Generator">
        <i class="fa-brands fa-square-github"></i>
        <a target="_blank" href="36 - Lorem Ipsum Generator"><i class="fa-solid fa-link"></i> </a>
      </a>
      <div class="description">
        <p>
          Generate placeholder text with ease using this JavaScript Lorem Ipsum Generator.  
          Fill empty sections of your web pages with realistic-looking Latin text.
        </p>
      </div>
    </div>

    <div class="item">
      <img src="30DaysOfJavaScript/assets/37.png" alt="RPS Game">
      <h4>RPS Game</h4>
      <a target="_blank" href="https://github.com/swapnilsparsh/30DaysOfJavaScript/tree/master/37%20-%20RPS%20Game">
        <i class="fa-brands fa-square-github"></i>
        <a target="_blank" href="37 - RPS Game/index.html"><i class="fa-solid fa-link"></i> </a>
      </a>
      <div class="description">
        <p>
          Challenge a friend or the computer in this classic game of Rock, Paper, Scissors built with JavaScript.
          Test your luck and strategy to emerge victorious!
        </p>
      </div>
    </div>
    <div class="item">
      <img src="30DaysOfJavaScript/assets/38.png" alt="Snake-Game">
      <h4>Snake-Game</h4>
      <a target="_blank" href="https://github.com/swapnilsparsh/30DaysOfJavaScript/tree/master/38%20-%20Snake-Game">
        <i class="fa-brands fa-square-github"></i>
        <a target="_blank" href="38 - Snake-Game/index.html"><i class="fa-solid fa-link"></i> </a>
      </a>
      <div class="description">
        <p>
          Relive a nostalgic experience with this addictive JavaScript Snake Game.  
          Guide a growing snake through a grid and avoid hitting itself or the walls.
        </p>
      </div>
    </div>
    <div class="item">
      <img src="30DaysOfJavaScript/assets/39.png" alt="Age Calculator">
      <h4>Age Calculator</h4>
      <a target="_blank"
        href="https://github.com/swapnilsparsh/30DaysOfJavaScript/tree/master/39%20-%20Age%20Calculator">
        <i class="fa-brands fa-square-github"></i>
        <a target="_blank" href="39 - Age Calculator/index.html"><i class="fa-solid fa-link"></i> </a>
      </a>
      <div class="description">
        <p>
          This user-friendly JavaScript Age Calculator lets you determine your age in seconds since your date of birth!  
        </p>
      </div>
    </div>

    <div class="item">
      <img src="30DaysOfJavaScript/assets/40.png" alt="Gradient Generator">
      <h4>Gradient Generator</h4>
      <a target="_blank"
        href="https://github.com/swapnilsparsh/30DaysOfJavaScript/tree/master/40%20-%20Gradient%20Generator">
        <i class="fa-brands fa-square-github"></i>
        <a target="_blank" href="40 - Gradient Generator/index.html"><i class="fa-solid fa-link"></i> </a>
      </a>
      <div class="description">
        <p>
          Choose your starting and ending colors, 
          adjust the number of intermediate steps, and generate beautiful gradients for any design element!
        </p>
      </div>
    </div>

    <div class="item">
      <img src="30DaysOfJavaScript/assets/41.png" alt="Sorting visualizer">
      <h4>Sorting visualizer</h4>
      <a target="_blank"
        href="https://github.com/swapnilsparsh/30DaysOfJavaScript/tree/master/41%20-%20Sorting%20visualizer">
        <i class="fa-brands fa-square-github"></i>
        <a target="_blank" href="41 - Sorting visualizer/index.html"><i class="fa-solid fa-link"></i> </a>
      </a>
      <div class="description">
        <p>
          Witness the power of sorting algorithms in action!  This interactive JavaScript 
          Sorting Visualizer lets you choose from various sorting methods.
        </p>
      </div>
    </div>

    <div class="item">
      <img src="30DaysOfJavaScript/assets/42.png" alt="PixSort Studio">
      <h4>PixSort Studio</h4>
      <a target="_blank"
        href="https://github.com/swapnilsparsh/30DaysOfJavaScript/tree/master/42%20-%20PixSort%20Studio">
        <i class="fa-brands fa-square-github"></i>
        <a target="_blank" href="42 - PixSort Studio/index.html"><i class="fa-solid fa-link"></i> </a>
      </a>
      <div class="description">
        <p>
          Transform images into mesmerizing, pixelated works of art with PixSort Studio. 
          Experiment with various pixel sorting algorithms!
        </p>
      </div>
    </div>

    <div class="item">
      <img src="30DaysOfJavaScript/assets/43.png" alt="Getting Started with APIs">
      <h4>Getting Started with APIs</h4>
      <a target="_blank"
        href="https://github.com/swapnilsparsh/30DaysOfJavaScript/tree/master/43%20-%20Getting%20Started%20with%20APIs">
        <i class="fa-brands fa-square-github"></i>
        <a target="_blank" href="43 - Getting Started with APIs/index.html"><i class="fa-solid fa-link"></i> </a>
      </a>
      <div class="description">
        <p>
          Enter a search term, and this user-friendly API instantly retrieves 
          the number of cat images available online based on your search.
        </p>
      </div>
    </div>

    <div class="item">
      <img src="30DaysOfJavaScript/assets/44.png" alt="Block Runner">
      <h4>Block Runner</h4>
      <a target="_blank" href="https://github.com/swapnilsparsh/30DaysOfJavaScript/tree/master/44%20-%20Block%20Runner">
        <i class="fa-brands fa-square-github"></i>
        <a target="_blank" href="44 - Block Runner/index.html"><i class="fa-solid fa-link"></i> </a>
      </a>
      <div class="description">
        <p>
          Navigate a dynamic landscape in this fast-paced JavaScript game, Block Runner!  
          Jump over obstacles, collect coins, and unlock new characters.
        </p>
      </div>
    </div>

    <div class="item">
      <img src="30DaysOfJavaScript/assets/45.png" alt="Dice Game">
      <h4>Dice Game</h4>
      <a target="_blank" href="https://github.com/swapnilsparsh/30DaysOfJavaScript/tree/master/45%20-%20Dice%20Game">
        <i class="fa-brands fa-square-github"></i>
        <a target="_blank" href="45 - Dice Game/index.html"><i class="fa-solid fa-link"></i> </a>
      </a>
      <div class="description">
        <p>
          Challenge your friends or test your luck with this classic Dice Game built with JavaScript!  
          Roll the virtual dice, compete for the highest score.
        </p>
      </div>
    </div>

    <div class="item">
      <img src="30DaysOfJavaScript/assets/46.png" alt="Palindrome Checker">
      <h4>Palindrome Checker</h4>
      <a target="_blank"
        href="https://github.com/swapnilsparsh/30DaysOfJavaScript/tree/master/46%20-%20Palindrome%20Checker">
        <i class="fa-brands fa-square-github"></i>
        <a target="_blank" href="46 - Palindrome Checker/index.html"><i class="fa-solid fa-link"></i> </a>
      </a>
      <div class="description">
        <p>
          Enter a word or phrase, and this JavaScript app instantly reveals whether it's a palindrome!  
          Palindromes read the same backward as forward.
        </p>
      </div>
    </div>

    <div class="item">
      <img src="30DaysOfJavaScript/assets/47.png" alt="Caesar Cipher">
      <h4>Caesar Cipher</h4>
      <a target="_blank"
        href="https://github.com/swapnilsparsh/30DaysOfJavaScript/tree/master/47%20-%20Caesar%20Cipher">
        <i class="fa-brands fa-square-github"></i>
        <a target="_blank" href="47 - Caesar Cipher/index.html"><i class="fa-solid fa-link"></i> </a>
      </a>
      <div class="description">
        <p>
          Encode and decode messages with this user-friendly JavaScript Caesar Cipher app.  
          Shift letters by a chosen number to create a simple but fun secret code.
        </p>
      </div>
    </div>

    <div class="item">
      <img src="30DaysOfJavaScript/assets/48.png" alt="Weight Converter">
      <h4>Weight Converter</h4>
      <a target="_blank"
        href="https://github.com/swapnilsparsh/30DaysOfJavaScript/tree/master/48%20-%20Weight%20Converter">
        <i class="fa-brands fa-square-github"></i>
        <a target="_blank" href="48 - Weight Converter/index.html"><i class="fa-solid fa-link"></i> </a>
      </a>
      <div class="description">
        <p>
          Convert between kilograms, pounds, grams, and ounces with ease!  
          This convenient JavaScript Weight Converter lets you switch weight units instantly.
        </p>
      </div>
    </div>

    <div class="item">
      <img src="30DaysOfJavaScript/assets/49.png" alt="Image Utility">
      <h4>Image Utility</h4>
      <a target="_blank"
        href="https://github.com/swapnilsparsh/30DaysOfJavaScript/tree/master/49%20-%20Image%20Utility">
        <i class="fa-brands fa-square-github"></i>
        <a target="_blank" href="49 - Image Utility/index.html"><i class="fa-solid fa-link"></i> </a>
      </a>
      <div class="description">
        <p>
          This JavaScript Image Utility empowers you to manage and enhance your photos.  
          Perform basic image editing tasks like resizing, cropping, and rotating.
        </p>
      </div>
    </div>

    <div class="item">
      <img src="30DaysOfJavaScript/assets/50.png" alt="Guess the Number Game">
      <h4>Guess the Number Game</h4>
      <a target="_blank"
        href="https://github.com/swapnilsparsh/30DaysOfJavaScript/tree/master/50%20-%20Guess%20the%20Number%20Game">
        <i class="fa-brands fa-square-github"></i>
        <a target="_blank" href="50 - Guess the Number Game/index.html"><i class="fa-solid fa-link"></i> </a>
      </a>
      <div class="description">
        <p>
          Test your luck and intuition! This simple JavaScript game generates a random number, and you have to guess it within a limited number of tries. 
        </p>
      </div>
    </div>

    <div class="item">
      <img src="30DaysOfJavaScript/assets/51.png" alt="Balloon Game">
      <h4>Balloon Game</h4>
      <a target="_blank" href="https://github.com/swapnilsparsh/30DaysOfJavaScript/tree/master/51%20-%20Balloon%20Game">
        <i class="fa-brands fa-square-github"></i>
        <a target="_blank" href="51 - Balloon Game/index.html"><i class="fa-solid fa-link"></i> </a>
      </a>
      <div class="description">
        <p>
          Test your reflexes and aim in this fast-paced game. 
          Click or tap to burst colorful balloons before they float away. Earn points and avoid missing them for a high score!
        </p>
      </div>
    </div>

    <div class="item">
      <img src="30DaysOfJavaScript/assets/52.png" alt="Temperature Convertor">
      <h4>Temperature Convertor</h4>
      <a target="_blank"
        href="https://github.com/swapnilsparsh/30DaysOfJavaScript/tree/master/52%20-%20Temperature%20Convertor">
        <i class="fa-brands fa-square-github"></i>
        <a target="_blank" href="52 - Temperature Convertor/index.html"><i class="fa-solid fa-link"></i> </a>
      </a>
      <div class="description">
        <p>
          Switch between Celsius, Fahrenheit, and Kelvin with ease!  This convenient JavaScript Temperature Converter lets you convert temperatures instantly.
        </p>
      </div>
    </div>

    <div class="item">
      <img src="30DaysOfJavaScript/assets/53.png" alt="Notes Taking App">
      <h4>Notes Taking App</h4>
      <a target="_blank"
        href="https://github.com/swapnilsparsh/30DaysOfJavaScript/tree/master/53%20-%20Notes%20Taking%20App">
        <i class="fa-brands fa-square-github"></i>
        <a target="_blank" href="53 - Notes Taking App/index.html"><i class="fa-solid fa-link"></i> </a>
      </a>
      <div class="description">
        <p>
          Capture ideas, jot down reminders, and organize your thoughts with ease!  This JavaScript 
          Notes App lets you create, edit, and manage notes with a clean.  
        </p>
      </div>
    </div>

    <div class="item">
      <img src="30DaysOfJavaScript/assets/54.png" alt="N Queen Visualizer">
      <h4>N Queen Visualizer</h4>
      <a target="_blank"
        href="https://github.com/swapnilsparsh/30DaysOfJavaScript/tree/master/54-%20N%20Queen%20Visualizer">
        <i class="fa-brands fa-square-github"></i>
        <a target="_blank" href="54 - N Queen Visualizer/index.html"><i class="fa-solid fa-link"></i> </a>
      </a>
      <div class="description">
        <p>
          This interactive JavaScript N-Queens Visualizer lets you explore solutions for different board sizes and witness the backtracking algorithm in action!
        </p>
      </div>
    </div>

    <div class="item">
      <img src="30DaysOfJavaScript/assets/55.png" alt="Bubble Shooting Game">
      <h4>Bubble Shooting Game</h4>
      <a target="_blank"
        href="https://github.com/swapnilsparsh/30DaysOfJavaScript/tree/master/55%20-%20Bubble%20Shooting%20Game">
        <i class="fa-brands fa-square-github"></i>
        <a target="_blank" href="55 - Bubble Shooting Game/index.html"><i class="fa-solid fa-link"></i> </a>
      </a>
      <div class="description">
        <p>
          Match bubbles and clear the board in this addictive Bubble Shooter game (JavaScript)!  
          Aim and shoot colorful bubbles and clear your way to victory!
        </p>
      </div>
    </div>

    <div class="item">
      <img src="30DaysOfJavaScript/assets/56.png" alt="Stick Hero Game">
      <h4>Stick Hero Game</h4>
      <a target="_blank"
        href="https://github.com/swapnilsparsh/30DaysOfJavaScript/tree/master/56%20-%20Stick%20Hero%20Game">
        <i class="fa-brands fa-square-github"></i>
        <a target="_blank" href="56 - Stick Hero Game/index.html"><i class="fa-solid fa-link"></i> </a>
      </a>
      <div class="description">
        <p>
          Extend bridges for your stick figure character to reach the goal.  Test your timing and logic as you navigate increasingly difficult levels!
        </p>
      </div>
    </div>

    <div class="item">
      <img src="30DaysOfJavaScript/assets/57.png" alt="Quiz App">
      <h4>Quiz App</h4>
      <a target="_blank" href="https://github.com/swapnilsparsh/30DaysOfJavaScript/tree/master/57%20-%20Quiz%20App">
        <i class="fa-brands fa-square-github"></i>
        <a target="_blank" href="57 - Quiz App/index.html"><i class="fa-solid fa-link"></i> </a>
      </a>
      <div class="description">
        <p>
          Challenge yourself or your friends with this interactive JavaScript Quiz App!  Answer multiple-choice questions on various topics
          and track your progress.
        </p>
      </div>
    </div>

    <div class="item">
      <img src="30DaysOfJavaScript/assets/58.png" alt="Simon Game">
      <h4>Simon Game</h4>
      <a target="_blank" href="https://github.com/swapnilsparsh/30DaysOfJavaScript/tree/master/58%20-%20Simon%20Game">
        <i class="fa-brands fa-square-github"></i>
        <a target="_blank" href="58 - Simon Game/index.html"><i class="fa-solid fa-link"></i> </a>
      </a>
      <div class="description">
        <p>
          Test Your Memory and Reflexes: Play Simon (JavaScript)!  Repeat a sequence of lights and sounds displayed by the game. 
        </p>
      </div>
    </div>

    <div class="item">
      <img src="30DaysOfJavaScript/assets/59.png" alt="Color Choosing Game">
      <h4>Color Choosing Game</h4>
      <a target="_blank"
        href="https://github.com/swapnilsparsh/30DaysOfJavaScript/tree/master/59%20-%20Color%20Choosing%20Game">
        <i class="fa-brands fa-square-github"></i>
        <a target="_blank" href="59 - Color Choosing Game/index.html"><i class="fa-solid fa-link"></i> </a>
      </a>
      <div class="description">
        <p>
          Can you identify the exact shade?  This interactive JavaScript game 
          challenges you to match a displayed color by adjusting sliders for hue, saturation.
        </p>
      </div>
    </div>

    <div class="item">
      <img src="30DaysOfJavaScript/assets/60.png" alt="Reaction Time">
      <h4>Reaction Time</h4>
      <a target="_blank"
        href="https://github.com/swapnilsparsh/30DaysOfJavaScript/tree/master/60%20-%20Reaction%20Time">
        <i class="fa-brands fa-square-github"></i>
        <a target="_blank" href="60 - Reaction Time/index.html"><i class="fa-solid fa-link"></i> </a>
      </a>
      <div class="description">
        <p>
          Sharpen your reaction skills! Click the button as soon as it turns 
          green to measure your response time in milliseconds. Can you beat your high score?
        </p>
      </div>
    </div>

    <div class="item">
      <img src="30DaysOfJavaScript/assets/61.png" alt="Wall Breaker Game">
      <h4>Wall Breaker Game</h4>
      <a target="_blank"
        href="https://github.com/swapnilsparsh/30DaysOfJavaScript/tree/master/61%20-%20Wall%20Breaker%20Game">
        <i class="fa-brands fa-square-github"></i>
        <a target="_blank" href="61 - Wall Breaker Game/index.html"><i class="fa-solid fa-link"></i> </a>
      </a>
      <div class="description">
        <p>
          Guide your ball through a maze, 
          break through obstacles, and collect power-ups in this action-packed Wall Breaker game!
        </p>
      </div>
    </div>

    <div class="item">
      <img src="30DaysOfJavaScript/assets/62.png" alt="Dot Connect Game">
      <h4>Dot Connect Game</h4>
      <a target="_blank"
        href="https://github.com/swapnilsparsh/30DaysOfJavaScript/tree/master/62%20-%20Dot%20Connect%20Game">
        <i class="fa-brands fa-square-github"></i>
        <a target="_blank" href="62 - Dot Connect Game/index.html"><i class="fa-solid fa-link"></i> </a>
      </a>
      <div class="description">
        <p>
          This engaging JavaScript game combines classic connect the dots with a puzzle element!  
          Draw lines to connect matching dots, but be strategic.
        </p>
      </div>
    </div>

    <div class="item">
      <img src="30DaysOfJavaScript/assets/63.png" alt="Insect_Catching_Game">
      <h4>Insect_Catching_Game</h4>
      <a target="_blank"
        href="https://github.com/swapnilsparsh/30DaysOfJavaScript/tree/master/63%20-%20Insect_Catching_Game">
        <i class="fa-brands fa-square-github"></i>
        <a target="_blank" href="63 - Insect_Catching_Game/index.html"><i class="fa-solid fa-link"></i> </a>
      </a>
      <div class="description">
        <p>
          Put your focus to the test! Catch only the designated objects while avoiding others as they fly across the screen. 
        </p>
      </div>
    </div>

    <div class="item">
      <img src="30DaysOfJavaScript/assets/64.png" alt="Particle Effect Animation">
      <h4>Particle Effect Animation</h4>
      <a target="_blank"
        href="https://github.com/swapnilsparsh/30DaysOfJavaScript/tree/master/64%20-%20Particle%20Effect%20Animation">
        <i class="fa-brands fa-square-github"></i>
        <a target="_blank" href="64 - Particle Effect Animation/index.html"><i class="fa-solid fa-link"></i> </a>
      </a>
      <div class="description">
        <p>
          Create mesmerizing visuals with interactive particle effects built with JavaScript.  
          Animate swarms of tiny particles that react to user input, mouse movement.
        </p>
      </div>
    </div>

    <div class="item">
      <img src="30DaysOfJavaScript/assets/65.png" alt="Postmaster Clone">
      <h4>Postmaster Clone</h4>
      <a target="_blank"
        href="https://github.com/swapnilsparsh/30DaysOfJavaScript/tree/master/65%20-%20Postmaster%20Clone">
        <i class="fa-brands fa-square-github"></i>
        <a target="_blank" href="65 - Postmaster Clone/index.html"><i class="fa-solid fa-link"></i> </a>
      </a>
      <div class="description">
        <p>
          Manage your email efficiently with this user-friendly postmaster clone. Compose, send, and receive emails directly within your browser, similar to a webmail.
        </p>
      </div>
    </div>

    <div class="item">
      <img src="30DaysOfJavaScript/assets/66.png" alt="Text to Speech Converter">
      <h4>Text to Speech Converter</h4>
      <a target="_blank"
        href="https://github.com/swapnilsparsh/30DaysOfJavaScript/tree/master/66%20-%20Text%20to%20Speech%20Converter">
        <i class="fa-brands fa-square-github"></i>
        <a target="_blank" href="66 - Text to Speech Converter/index.html"><i class="fa-solid fa-link"></i> </a>
      </a>
      <div class="description">
        <p>
          Give your text a voice with this user-friendly JavaScript Text-to-Speech Converter!  Simply enter your text, 
          choose from various voices and languages!
        </p>
      </div>
    </div>

    <div class="item">
      <img src="30DaysOfJavaScript/assets/67.png" alt="Currency Converter">
      <h4>Currency Converter</h4>
      <a target="_blank"
        href="https://github.com/swapnilsparsh/30DaysOfJavaScript/tree/master/67%20-%20Currency%20Converter">
        <i class="fa-brands fa-square-github"></i>
        <a target="_blank" href="67 - Currency Converter/index.html"><i class="fa-solid fa-link"></i> </a>
      </a>
      <div class="description">
        <p>
          Enter the amount and choose your currencies from a comprehensive list. Access live exchange rates and see the converted amount in real-time.
        </p>
      </div>
    </div>

    <div class="item">
      <img src="30DaysOfJavaScript/assets/68.png" alt="Movie Series Quote Generator">
      <h4 style="padding-left: 0px; padding-right: 0px;">Movie Series Quote Generator</h4>
      <a target="_blank"
        href="https://github.com/swapnilsparsh/30DaysOfJavaScript/tree/master/68%20-%20Movie%20TV%20Series%20Quote%20Generator">
        <i style="padding-left: 0px; padding-right: 0px;" class="fa-brands fa-square-github"></i>
        <a target="_blank" style="padding-left: 0px; padding-right: 0px;"
          href="68 - Movie TV Series Quote Generator/index.html"><i class="fa-solid fa-link"></i> </a>
      </a>
      <div class="description">
        <p>
          Spark nostalgia or discover hidden gems with this dynamic JavaScript Quote Generator!  
          Get a random quote from your favorite movies and TV shows.
        </p>
      </div>
    </div>

    <div class="item">
      <img src="30DaysOfJavaScript/assets/69.png" alt="Pattern Generator">
      <h4>Pattern Generator</h4>
      <a target="_blank"
        href="https://github.com/swapnilsparsh/30DaysOfJavaScript/tree/master/69%20-%20Pattern%20Generator">
        <i class="fa-brands fa-square-github"></i>
        <a target="_blank" href="69 - Pattern Generator/index.html"><i class="fa-solid fa-link"></i> </a>
      </a>
      <div class="description">
        <p>
          This versatile JavaScript Pattern Generator empowers you to create bespoke designs!  Choose from a library of shapes, adjust size, color, and rotation.
        </p>
      </div>
    </div>

    <div class="item">
      <img src="30DaysOfJavaScript/assets/70.png" alt="Transpose Matrix Calculator">
      <h4>Transpose Matrix Calculator</h4>
      <a target="_blank"
        href="https://github.com/swapnilsparsh/30DaysOfJavaScript/tree/master/70%20-%20Transpose%20Matrix%20Calculator">
        <i class="fa-brands fa-square-github"></i>
        <a target="_blank" href="70 - Transpose Matrix Calculator/index.htmll"><i class="fa-solid fa-link"></i> </a>
      </a>
      <div class="description">
        <p>
          Analyze transportation costs and distances with ease!  This JavaScript Transport Matrix 
          Calculator allows you to input origin and destination points, calculate distances.
        </p>
      </div>
    </div>

    <div class="item">
      <img src="30DaysOfJavaScript/assets/71.png" alt="Steal Diamond Game">
      <h4>Steal Diamond Game</h4>
      <a target="_blank"
        href="https://github.com/swapnilsparsh/30DaysOfJavaScript/tree/master/71%20-%20Steal%20Diamond%20Game">
        <i class="fa-brands fa-square-github"></i>
        <a target="_blank" href="71 - Steal Diamond Game/index.html"><i class="fa-solid fa-link"></i> </a>
      </a>
      <div class="description">
        <p>
          Test your skills and become a master thief in this thrilling JavaScript game.
          This game provides a safe and engaging way to experience the excitement of a heist.
        </p>
      </div>
    </div>

    <div class="item">
      <img src="30DaysOfJavaScript/assets/72.png" alt="Typing Platform">
      <h4>Typing Platform</h4>
      <a target="_blank"
        href="https://github.com/swapnilsparsh/30DaysOfJavaScript/tree/master/72%20-%20Typing%20Platform">
        <i class="fa-brands fa-square-github"></i>
        <a target="_blank" href="72 - Typing Platform/index.html"><i class="fa-solid fa-link"></i> </a>
      </a>
      <div class="description">
        <p>
          Improve your typing speed and accuracy with engaging exercises and games.  
          Track your progress, compete with friends, and become a typing ninja!
        </p>
      </div>
    </div>

    <div class="item">
      <img src="30DaysOfJavaScript/assets/73.png" alt="Casino Slot Machine Game">
      <h4>Casino Slot Machine Game</h4>
      <a target="_blank"
        href="https://github.com/swapnilsparsh/30DaysOfJavaScript/tree/master/73%20-%20Casino%20Slot%20Machine%20Game">
        <i class="fa-brands fa-square-github"></i>
        <a target="_blank" href="73 - Casino Slot Machine Game/index.html"><i class="fa-solid fa-link"></i> </a>
      </a>
      <div class="description">
        <p>
          Experience the thrill of Vegas (without the risk) with this interactive JavaScript Slot Machine!  
          Spin the reels, match symbols, and trigger exciting bonus features
        </p>
      </div>
    </div>

    <div class="item">
      <img src="30DaysOfJavaScript/assets/74.png" alt="Color Game">
      <h4>Color Game</h4>
      <a target="_blank" href="https://github.com/swapnilsparsh/30DaysOfJavaScript/tree/master/74%20-%20Color%20Game">
        <i class="fa-brands fa-square-github"></i>
        <a target="_blank" href="74 - Color Game/index.html"><i class="fa-solid fa-link"></i> </a>
      </a>
      <div class="description">
        <p>
          Challenge yourself with this vibrant JavaScript Memory Game!  Memorize a sequence of colorful tiles and then try to replicate it perfectly. 
        </p>
      </div>
    </div>

    <div class="item">
      <img src="30DaysOfJavaScript/assets/75.png" alt="Movie Search App">
      <h4>Movie Search App</h4>
      <a target="_blank"
        href="https://github.com/swapnilsparsh/30DaysOfJavaScript/tree/master/75%20-%20Movie%20Search%20App">
        <i class="fa-brands fa-square-github"></i>
        <a target="_blank" href="75 - Movie Search App/index.html"><i class="fa-solid fa-link"></i> </a>
      </a>
      <div class="description">
        <p>
          Find your next favorite film! Search for movies by title, genre, actor, or director. 
          Access detailed information, trailers, and ratings to make informed choices.
        </p>
      </div>
    </div>

    <div class="item">
      <img src="30DaysOfJavaScript/assets/76.png" alt="Car Game">
      <h4>Car Game</h4>
      <a target="_blank" href="https://github.com/swapnilsparsh/30DaysOfJavaScript/tree/master/76%20-%20Car%20Game">
        <i class="fa-brands fa-square-github"></i>
        <a target="_blank" href="76 - Car Game/index.html"><i class="fa-solid fa-link"></i> </a>
      </a>
      <div class="description">
        <p>
          Navigate a bustling cityscape in this open-world driving game. Complete missions, avoid obstacles, and enjoy the freedom of the road!
        </p>
      </div>
    </div>

    <div class="item">
      <img src="30DaysOfJavaScript/assets/77.png" alt="Search Github Profile">
      <h4>Search Github Profile</h4>
      <a target="_blank"
        href="https://github.com/swapnilsparsh/30DaysOfJavaScript/tree/master/77%20-%20Search%20Github%20Profile">
        <i class="fa-brands fa-square-github"></i>
        <a target="_blank" href="77 - Search Github Profile/index.html"><i class="fa-solid fa-link"></i> </a>
      </a>
      <div class="description">
        <p>
          Dive deeper into the world of open-source development. 
          Search for GitHub profiles by username and explore their contributions, repositories.
        </p>
      </div>
    </div>

    <div class="item">
      <img src="30DaysOfJavaScript/assets/78.png" alt="Dictionary App">
      <h4>Dictionary App</h4>
      <a target="_blank"
        href="https://github.com/swapnilsparsh/30DaysOfJavaScript/tree/master/78%20-%20Dictionary%20App">
        <i class="fa-brands fa-square-github"></i>
        <a target="_blank" href="78 - Dictionary App/index.html"><i class="fa-solid fa-link"></i> </a>
      </a>
      <div class="description">
        <p>
          Never get caught without a definition! This user-friendly JavaScript Dictionary App stores a wealth of words and definitions right on your device.
        </p>
      </div>
    </div>

    <div class="item">
      <img src="30DaysOfJavaScript/assets/79.png" alt="Three Number">
      <h4>Three Number</h4>
      <a target="_blank" href="https://github.com/swapnilsparsh/30DaysOfJavaScript/tree/master/79%20-%20Three%20Number">
        <i class="fa-brands fa-square-github"></i>
        <a target="_blank" href="79 - Three Number/index.html"><i class="fa-solid fa-link"></i> </a>
      </a>
      <div class="description">
        <p>
          Test your luck and sharpen your observation skills. This interactive JavaScript app generates a set of random numbers. 
        </p>
      </div>
    </div>

    <div class="item">
      <img src="30DaysOfJavaScript/assets/80.png" alt="Sudoku">
      <h4>Sudoku</h4>
      <a target="_blank" href="https://github.com/swapnilsparsh/30DaysOfJavaScript/tree/master/80%20-%20Sudoku">
        <i class="fa-brands fa-square-github"></i>
        <a target="_blank" href="80 - Sudoku/index.html"><i class="fa-solid fa-link"></i> </a>
      </a>
      <div class="description">
        <p>
          Challenge yourself with the timeless puzzle of Sudoku, built with JavaScript.  
          Fill the grid with numbers 1 through 9, subgrid contains each number only once.
        </p>
      </div>
    </div>

    <div class="item">
      <img src="30DaysOfJavaScript/assets/81.png" alt="Hangman Game">
      <h4>Hangman Game</h4>
      <a target="_blank" href="https://github.com/swapnilsparsh/30DaysOfJavaScript/tree/master/81%20-%20Hangman%20Game">
        <i class="fa-brands fa-square-github"></i>
        <a target="_blank" href="81 - Hangman Game/index.html"><i class="fa-solid fa-link"></i> </a>
      </a>
      <div class="description">
        <p>
          A chilling take on the classic Hangman!  Guess letters to reveal a hidden word, but be careful - with each wrong guess, a spooky spirit gets closer to claiming your soul!  
        </p>
      </div>
    </div>

    <div class="item">
      <img src="30DaysOfJavaScript/assets/82.png" alt="Falling Ball Game">
      <h4>Falling Ball Game</h4>
      <a target="_blank"
        href="https://github.com/swapnilsparsh/30DaysOfJavaScript/tree/master/82%20-%20Falling%20Ball%20Game">
        <i class="fa-brands fa-square-github"></i>
        <a target="_blank" href="82 - Falling Ball Game/index.html"><i class="fa-solid fa-link"></i> </a>
      </a>
      <div class="description">
        <p>
          Guide your bouncing ball through a maze of falling blocks.  Strategically tilt the platform 
          to avoid obstacles and collect points.
      </div>
    </div>

    <div class="item">
      <img src="30DaysOfJavaScript/assets/83.png" alt="Dot Target Game">
      <h4>Dot Target Game</h4>
      <a target="_blank"
        href="https://github.com/swapnilsparsh/30DaysOfJavaScript/tree/master/83%20-%20Dot%20Target%20Game">
        <i class="fa-brands fa-square-github"></i>
        <a target="_blank" href="83 - Dot Target Game/index.html"><i class="fa-solid fa-link"></i> </a>
      </a>
      <div class="description">
        <p>
          Test your reflexes and precision in this fast-paced shooting game!  
          Tap or click to fire dots at moving targets. Earn points for accuracy and speed.
        </p>
      </div>
    </div>

    <div class="item">
      <img src="30DaysOfJavaScript/assets/84.png" alt="Tetris Game">
      <h4>Tetris Game</h4>
      <a target="_blank" href="https://github.com/swapnilsparsh/30DaysOfJavaScript/tree/master/84%20-%20Tetris%20Game">
        <i class="fa-brands fa-square-github"></i>
        <a target="_blank" href="84 - Tetris Game/index.html"><i class="fa-solid fa-link"></i> </a>
      </a>
      <div class="description">
        <p>
          Experience the enduring puzzle game, Tetris, built with JavaScript!  Strategically rotate and place falling 
          Tetriminos to complete horizontal lines.
        </p>
      </div>
    </div>

    <div class="item">
      <img src="30DaysOfJavaScript/assets/85.png" alt="Sticky Notes">
      <h4>Sticky Notes</h4>
      <a target="_blank" href="https://github.com/swapnilsparsh/30DaysOfJavaScript/tree/master/85%20-%20Sticky%20Notes">
        <i class="fa-brands fa-square-github"></i>
        <a target="_blank" href="85 - Sticky Notes/index.html"><i class="fa-solid fa-link"></i> </a>
      </a>
      <div class="description">
        <p>
          Jot down quick thoughts, to-do lists, or reminders with this user-friendly JavaScript Sticky Notes app. 
          Easily create, edit, and organize your notes with a clean.
        </p>
      </div>
    </div>

    <div class="item">
      <img src="30DaysOfJavaScript/assets/86.png" alt="Spin The Wheel Game">
      <h4>Spin The Wheel Game</h4>
      <a target="_blank"
        href="https://github.com/swapnilsparsh/30DaysOfJavaScript/tree/master/86%20-%20Spin%20The%20Wheel%20Game">
        <i class="fa-brands fa-square-github"></i>
        <a target="_blank" href="86 - Spin The Wheel Game/index.html"><i class="fa-solid fa-link"></i> </a>
      </a>
      <div class="description">
        <p>
          Take a spin and see where fate takes you in this classic game of chance. 
          Will you land on a prize, a challenge, or something unexpected?
        </p>
      </div>
    </div>

    <div class="item">
      <img src="30DaysOfJavaScript/assets/87.png" alt="Body Mass Index Calculator">
      <h4>Body Mass Index Calculator</h4>
      <a target="_blank"
        href="https://github.com/swapnilsparsh/30DaysOfJavaScript/tree/master/87%20-%20Body%20Mass%20Index%20Calculator">
        <i class="fa-brands fa-square-github"></i>
        <a target="_blank" href="87 - Body Mass Index Calculator/index.html"><i class="fa-solid fa-link"></i> </a>
      </a>
      <div class="description">
        <p>
          Enter your weight and height to calculate your Body Mass Index (BMI).  This simple 
          JavaScript tool provides a general indicator of your weight-to-height ratio.
        </p>
      </div>
    </div>

    <div class="item">
      <img src="30DaysOfJavaScript/assets/88.png" alt="Ping Pong Game">
      <h4>Ping Pong Game</h4>
      <a target="_blank"
        href="https://github.com/swapnilsparsh/30DaysOfJavaScript/tree/master/88%20-%20Ping%20Pong%20Game">
        <i class="fa-brands fa-square-github"></i>
        <a target="_blank" href="88 - Ping Pong Game/index.html"><i class="fa-solid fa-link"></i> </a>
      </a>
      <div class="description">
        <p>
          Sharpen your reflexes and reaction time in this fast-paced JavaScript ping pong game! Play against a friend or the computer,  master your volleys and smashes.
        </p>
      </div>
    </div>

    <div class="item">
      <img src="30DaysOfJavaScript/assets/89.png" alt="Projectile Motion Simulator">
      <h4>Projectile Motion Simulator</h4>
      <a target="_blank"
        href="https://github.com/swapnilsparsh/30DaysOfJavaScript/tree/master/89%20-%20Projectile%20Motion%20Simulator">
        <i class="fa-brands fa-square-github"></i>
        <a target="_blank" href="89 - Projectile Motion Simulator/index.html"><i class="fa-solid fa-link"></i> </a>
      </a>
      <div class="description">
        <p>
          Adjust initial velocity, launch angle, and gravity to see how they affect a projectile's trajectory.  
          Visualize the path and analyze the factors.
        </p>
      </div>
    </div>

    <div class="item">
      <img src="30DaysOfJavaScript/assets/90.png" alt="Atari Game">
      <h4>Atari Game</h4>
      <a target="_blank" href="https://github.com/swapnilsparsh/30DaysOfJavaScript/tree/master/90%20-%20Atari%20Game">
        <i class="fa-brands fa-square-github"></i>
        <a target="_blank" href="90 - Atari Game/index.html"><i class="fa-solid fa-link"></i> </a>
      </a>
      <div class="description">
        <p>
          Don't be fooled by the blocky graphics! This Atari game offers addictive gameplay with a 
          surprisingly high skill ceiling.
        </p>
      </div>
    </div>

    <div class="item">
      <img src="30DaysOfJavaScript/assets/91.png" alt="Math Game">
      <h4>Multiply Math Game</h4>
      <a target="_blank"
        href="https://github.com/swapnilsparsh/30DaysOfJavaScript/tree/master/91%20-%20Multiply%20Math%20Game">
        <i class="fa-brands fa-square-github"></i>
        <a target="_blank" href="91 - Multiply Math Game/index.html"><i class="fa-solid fa-link"></i> </a>
      </a>
      <div class="description">
        <p>
          Sharpen your multiplication skills in a fun and engaging way! This JavaScript game provides 
          various practice exercises with adjustable difficulty.
        </p>
      </div>
    </div>

    <div class="item">
      <img src="30DaysOfJavaScript/assets/92.png" alt="Casio">
      <h4>Casio</h4>
      <a target="_blank" href="https://github.com/swapnilsparsh/30DaysOfJavaScript/tree/master/92%20-%20Casio">
        <i class="fa-brands fa-square-github"></i>
        <a target="_blank" href="92 - Casio/index.html"><i class="fa-solid fa-link"></i> </a>
      </a>
      <div class="description">
        <p>
          Transform your Casio digital piano into a personalized learning experience with Casio Music Space!  
          This versatile JavaScript app offers a library of songs. 
        </p>
      </div>
    </div>
    <div class="item">
      <img src="30DaysOfJavaScript/assets/93.png" alt="Typer">
      <h4>Typer</h4>
      <a target="_blank" href="https://github.com/swapnilsparsh/30DaysOfJavaScript/tree/master/93%20-%20Typer">
        <i class="fa-brands fa-square-github"></i>
        <a target="_blank" href="93 - Typer/index.html"><i class="fa-solid fa-link"></i> </a>
      </a>
      <div class="description">
        <p>
          Push your typing limits with customizable exercises and difficulty levels.
          Practice specific key combinations, punctuation, and improve your overall typing fluency.
        </p>
      </div>
    </div>

    <div class="item">
      <img src="30DaysOfJavaScript/assets/94.png" alt="Word Guess">
      <h4>Word Guess</h4>
      <a target="_blank" href="https://github.com/swapnilsparsh/30DaysOfJavaScript/tree/master/94%20-%20Word%20Guess">
        <i class="fa-brands fa-square-github"></i>
        <a target="_blank" href="94 - Word Guess/index.html"><i class="fa-solid fa-link"></i> </a>
      </a>
      <div class="description">
        <p>
          Test your vocabulary and intuition! This simple JavaScript game generates a hidden word. 
          You have a limited number of tries to guess it based on clues.
        </p>
      </div>
    </div>

    <div class="item">
      <img src="30DaysOfJavaScript/assets/95.png" alt="Whack a Mole Game">
      <h4>Whack a Mole Game</h4>
      <a target="_blank"
        href="https://github.com/swapnilsparsh/30DaysOfJavaScript/tree/master/95%20-%20Whack%20a%20Mole%20Game">
        <i class="fa-brands fa-square-github"></i>
        <a target="_blank" href="95 - Whack a Mole Game/index.html"><i class="fa-solid fa-link"></i> </a>
      </a>
      <div class="description">
        <p>
          Test your reflexes and whack those pesky moles! This fast-paced JavaScript game challenges you to hit as many moles as possible before they disappear. 
        </p>
      </div>
    </div>
    <div class="item">
      <img src="30DaysOfJavaScript/assets/96.png" alt="Pomodoro Clock">
      <h4>Pomodoro Clock</h4>
      <a target="_blank"
        href="https://github.com/swapnilsparsh/30DaysOfJavaScript/tree/master/96%20-%20Pomodoro%20Clock">
        <i class="fa-brands fa-square-github"></i>
        <a target="_blank" href="96 - Pomodoro Clock/index.html"><i class="fa-solid fa-link"></i> </a>
      </a>
      <div class="description">
        <p>
          Take control of your focus time with this versatile Pomodoro Timer built with JavaScript!  
          Set custom work and break intervals, personalize notification sounds. 
        </p>
      </div>
    </div>
    <div class="item">
      <img src="30DaysOfJavaScript/assets/97.png" alt="Captcha Generator">
      <h4>Captcha Generator</h4>
      <a target="_blank"
        href="https://github.com/swapnilsparsh/30DaysOfJavaScript/tree/master/97%20-%20Captcha%20Generator">
        <i class="fa-brands fa-square-github"></i>
        <a target="_blank" href="97 - Captcha Generator/index.html"><i class="fa-solid fa-link"></i> </a>
      </a>
      <div class="description">
        <p>
          Enhance your web form security with this easy-to-integrate JavaScript Captcha Generator!  
          Generate distorted text or image captchas.  
        </p>
      </div>
    </div>

    <div class="item">
      <img src="30DaysOfJavaScript/assets/98.png" alt="Math Game">
      <h4>Math Game</h4>
      <a target="_blank" href="https://github.com/swapnilsparsh/30DaysOfJavaScript/tree/master/98%20-%20Math%20Game">
        <i class="fa-brands fa-square-github"></i>
        <a target="_blank" href="98 - Math Game/index.html"><i class="fa-solid fa-link"></i> </a>
      </a>
      <div class="description">
        <p>
          Master your arithmetic skills in a fun and engaging way! Choose your operation (addition, subtraction, multiplication, division), 
          and blast!
        </p>
      </div>
    </div>

    <div class="item">
      <img src="30DaysOfJavaScript/assets/99.png" alt="BlackJack Game">
      <h4>BlackJack Game</h4>
      <a target="_blank"
        href="https://github.com/swapnilsparsh/30DaysOfJavaScript/tree/master/99%20-%20BlackJack%20Game">
        <i class="fa-brands fa-square-github"></i>
        <a target="_blank" href="99 - BlackJack Game/index.html"><i class="fa-solid fa-link"></i> </a>
      </a>
      <div class="description">
        <p>
          Try Your Luck and Test Your Skills: Experience the thrill of the casino with this classic card game.  
          Hit or stand, strategize your bets, and try to beat the dealer.
        </p>
      </div>
    </div>

    <div class="item">
      <img src="30DaysOfJavaScript/assets/100.png" alt="Coin Game">
      <h4>Coin Game</h4>
      <a target="_blank" href="https://github.com/swapnilsparsh/30DaysOfJavaScript/tree/master/100%20-%20Coin%20Game">
        <i class="fa-brands fa-square-github"></i>
        <a target="_blank" href="100 - Coin Game/index.html"><i class="fa-solid fa-link"></i> </a>
      </a>
      <div class="description">
        <p>
          Predict the fate of the coin! This fast-paced JavaScript game challenges you to guess heads or tails before the coin flips. 
        </p>
      </div>
    </div>

    <div class="item">
      <img src="30DaysOfJavaScript/assets/101.png" alt="Bomb Throw Game">
      <h4>Bomb Throw Game</h4>
      <a target="_blank"
        href="https://github.com/swapnilsparsh/30DaysOfJavaScript/tree/master/101%20-%20Bomb%20Throw%20Game">
        <i class="fa-brands fa-square-github"></i>
        <a target="_blank" href="101 - Bomb Throw Game/index.html"><i class="fa-solid fa-link"></i> </a>
      </a>
      <div class="description">
        <p>
          Test your logic and bomb disposal skills!  Each level presents a bomb with blinking lights and wires. 
          Analyze the clues and cut the correct wires.
        </p>
      </div>
    </div>

    <div class="item">
      <img src="30DaysOfJavaScript/assets/102.png" alt="Minesweeper Game">
      <h4>Minesweeper Game</h4>
      <a target="_blank"
        href="https://github.com/swapnilsparsh/30DaysOfJavaScript/tree/master/102%20-%20Minesweeper%20Game">
        <i class="fa-brands fa-square-github"></i>
        <a target="_blank" href="102 - Minesweeper Game/index.html"><i class="fa-solid fa-link"></i> </a>
      </a>
      <div class="description">
        <p>
          Uncover the board, but beware of hidden mines!  This classic strategy game challenges you to reveal all safe squares on a grid while avoiding exploding mines. 
        </p>
      </div>
    </div>

    <div class="item">
      <img src="30DaysOfJavaScript/assets/103.png" alt="Retro Mario Game">
      <h4>Retro Mario Game</h4>
      <a target="_blank"
        href="https://github.com/swapnilsparsh/30DaysOfJavaScript/tree/master/103%20-%20Retro%20Mario%20Game">
        <i class="fa-brands fa-square-github"></i>
        <a target="_blank" href="103 - Retro Mario Game/index.html"><i class="fa-solid fa-link"></i> </a>
      </a>
      <div class="description">
        <p>
          Relive the nostalgia or experience the magic for the first time with this faithful recreation of the iconic Super Mario Bros.
        </p>
      </div>
    </div>

    <div class="item">
      <img src="30DaysOfJavaScript/assets/104.png" alt="Catch Me If You Can">
      <h4>Catch Me If You Can</h4>
      <a target="_blank"
        href="https://github.com/swapnilsparsh/30DaysOfJavaScript/tree/master/104%20-%20Catch%20Me%20If%20You%20Can">
        <i class="fa-brands fa-square-github"></i>
        <a target="_blank" href="104 - Catch Me If You Can/index.html"><i class="fa-solid fa-link"></i> </a>
      </a>
      <div class="description">
        <p>
          A thrilling game of cat and mouse, but with boxes! Control a pursuer character and strategically block the path of a 
          fleeing box before it escapes the screen.
        </p>
      </div>
    </div>

    <div class="item">
      <img src="30DaysOfJavaScript/assets/105.png" alt="Word For Alphabet Speak Aloud">
      <h4 style="padding-left: 0px; padding-right: 0px;">Word For Alphabet Speak Aloud</h4>
      <a target="_blank"
        href="https://github.com/swapnilsparsh/30DaysOfJavaScript/tree/master/105%20-%20Word%20For%20Alphabet%20Speak%20Aloud">
        <i style="padding-right: 0px; padding-left: 0px;" class="fa-brands fa-square-github"></i>
        <a target="_blank" href="105 - Word For Alphabet Speak Aloud/index.html"><i style="padding-left: 0px; "
            class="fa-solid fa-link"></i> </a>
      </a>
      <div class="description">
        <p>
          Never be stumped by a letter again! Letter Lector reads any letter aloud instantly. 
          Perfect for learning pronunciation, accessibility needs.
        </p>
      </div>
    </div>

    <div class="item">
      <img src="30DaysOfJavaScript/assets/106.png" alt="Snowy Particle Js">
      <h4>Snowy Particle Js</h4>
      <a target="_blank"
        href="https://github.com/swapnilsparsh/30DaysOfJavaScript/tree/master/106%20-%20Snowy%20Particle%20Js">
        <i class="fa-brands fa-square-github"></i>
        <a target="_blank" href="106 - Snowy Particle Js/index.html"><i class="fa-solid fa-link"></i> </a>
      </a>
      <div class="description">
        <p>
          Transform your website or app into a peaceful winter scene with this enchanting JavaScript particle animation!   
        </p>
      </div>
    </div>

    <div class="item">
      <img src="30DaysOfJavaScript/assets/107.png" alt="Stack Game">
      <h4>Stack Game</h4>
      <a target="_blank" href="https://github.com/swapnilsparsh/30DaysOfJavaScript/tree/master/107%20-%20Stack%20Game">
        <i class="fa-brands fa-square-github"></i>
        <a target="_blank" href="107 - Stack Game/index.html"><i class="fa-solid fa-link"></i> </a>
      </a>
      <div class="description">
        <p>
          Test your precision and strategy! Carefully stack colorful blocks to build the highest tower possible. 
          One wrong move can send it all crashing down!
        </p>
      </div>
    </div>

    <div class="item">
      <img src="30DaysOfJavaScript/assets/108.png" alt="Maths addition">
      <h4>Maths addition</h4>
      <a target="_blank"
        href="https://github.com/swapnilsparsh/30DaysOfJavaScript/tree/master/108%20-%20Maths%20addition">
        <i class="fa-brands fa-square-github"></i>
        <a target="_blank" href="108 - Maths addition/index.html"><i class="fa-solid fa-link"></i> </a>
      </a>
      <div class="description">
        <p>
          Make learning addition engaging for young children! 
          This JavaScript app features colorful graphics, interactive exercises, and playful sounds to help children.
        </p>
      </div>
    </div>

    <div class="item">
      <img src="30DaysOfJavaScript/assets/109.png" alt="Number Facts">
      <h4>Number Facts</h4>
      <a target="_blank"
        href="https://github.com/swapnilsparsh/30DaysOfJavaScript/tree/master/109%20-%20Number%20Facts">
        <i class="fa-brands fa-square-github"></i>
        <a target="_blank" href="109 - Number Facts/index.html"><i class="fa-solid fa-link"></i> </a>
      </a>
      <div class="description">
        <p>
          Did you know zero is the only even prime number? Explore the weird, wonderful, and sometimes wacky world 
          of numbers with this captivating JavaScript app!
        </p>
      </div>
    </div>

    <div class="item">
      <img src="30DaysOfJavaScript/assets/110.png" alt="Pixel to em Converter">
      <h4>Pixel to em Converter</h4>
      <a target="_blank"
        href="https://github.com/swapnilsparsh/30DaysOfJavaScript/tree/master/110%20-%20Pixel%20to%20em%20Converter">
        <i class="fa-brands fa-square-github"></i>
        <a target="_blank" href="110 - Pixel to em Converter/index.html"><i class="fa-solid fa-link"></i> </a>
      </a>
      <div class="description">
        <p>
          Ensure consistent and responsive layouts across different screens with this user-friendly JavaScript Pixel to EM Converter!  
        </p>
      </div>
    </div>

    <div class="item">
      <img src="30DaysOfJavaScript/assets/111.png" alt="Luminosity Particle Js">
      <h4>Luminosity Particle Js</h4>
      <a target="_blank"
        href="https://github.com/swapnilsparsh/30DaysOfJavaScript/tree/master/111%20-%20Luminosity%20Particle%20Js">
        <i class="fa-brands fa-square-github"></i>
        <a target="_blank" href="111 - Luminosity Particle Js/index.html"><i class="fa-solid fa-link"></i> </a>
      </a>
      <div class="description">
        <p>
          Create a captivating spectacle with this mesmerizing 
          JavaScript particle animation!  Glowing particles dance and swirl across the screen.
        </p>
      </div>
    </div>

    <div class="item">
      <img src="30DaysOfJavaScript/assets/112.png" alt="Maze Game">
      <h4>Maze Game</h4>
      <a target="_blank"
        href="https://github.com/swapnilsparsh/30DaysOfJavaScript/tree/master/111%20-%20Maze%20Game%20">
        <i class="fa-brands fa-square-github"></i>
        <a target="_blank" href="112 - Maze Game/index.html"><i class="fa-solid fa-link"></i> </a>
      </a>
      <div class="description">
        <p>
          Sharpen your problem-solving skills in this captivating JavaScript maze game!  
          Explore a labyrinthine world filled with twists and turns.
        </p>
      </div>
    </div>

    <div class="item">
      <img src="https://freepngimg.com/thumb/android/91765-minesweeper-star-microsoft-symmetry-classic-free-hq-image.png" alt="Minesweeper">
      <h4>Minesweeper</h4>
      <a target="_blank"
        href="https://github.com/swapnilsparsh/30DaysOfJavaScript/tree/master/113%20-%20Minesweeper">
        <i class="fa-brands fa-square-github"></i>
        <a target="_blank" href="113 - Minesweeper/index.html"><i class="fa-solid fa-link"></i> </a>
      </a>
      <div class="description">
        <p>
          Uncover the board, but beware of hidden mines!  This classic game of chance and strategy challenges you to reveal all safe squares on a grid avoiding exploding mines.  
        </p>
      </div>
    </div>

    <div class="item">
      <img src="30DaysOfJavaScript\assets\114 - Movie guessing game.png" alt="Movie Guessing Game">
      <h4>Movie Guessing Game</h4>
      <a target="_blank"
        href="https://github.com/swapnilsparsh/30DaysOfJavaScript/tree/master/113%20-%20Movie-Guessing-Game">
        <i class="fa-brands fa-square-github"></i>
        <a target="_blank" href="114 - Movie Guessing Game/index.html"><i class="fa-solid fa-link"></i> </a>
      </a>
      <div class="description">
        <p>
          Test your movie knowledge and have some laughs with this interactive guessing game! 
          Identify movies based on clues like quotes, iconic scenes, or even emojis.
        </p>
      </div>
    </div>
<<<<<<< HEAD

    <div class="item">
      <img src="30DaysOfJavaScript/assets/guessTheCountry.png" alt="Guess the Country game">
      <h4>Guess the Country</h4>
      <a target="_blank"
        href="https://github.com/swapnilsparsh/30DaysOfJavaScript/tree/master/115%20-%20Guess-The-Country">
        <i class="fa-brands fa-square-github"></i>
        <a target="_blank" href="115 - Guess The Country/index.html"><i class="fa-solid fa-link"></i> </a>
      </a>
    </div>
    <div class="item">
      <img src="30DaysOfJavaScript\assets\116.png" alt="Movie Guessing Game">
      <h4>Movie Guessing Game</h4>
      <a target="_blank"
        href="https://github.com/swapnilsparsh/30DaysOfJavaScript/tree/master/116%20-%20Shell-Game">
        <i class="fa-brands fa-square-github"></i>
        <a target="_blank" href="116 - Shell Game/index.html"><i class="fa-solid fa-link"></i> </a>
      </a>
      <div class="description">
        <p> Guess the ball in the bowl which was swaped.!
        </p>
      </div>
    </div>
=======
  </div>
  <div class="maincard">
    <div class="card1">
      <img src="30DaysOfJavaScript/assets/122-Mancala Game.jpeg" alt="Taash Game">
    </div>
    <div class="card">
      <h4>Mancala Game</h4>
      <p>
        Play a classic game of Mancala between two players.
      </p>
      <a href="122-Mancala Game/index.html" target="_blank"><button class="button">Live</button></a>
      <a href="https://github.com/swapnilsparsh/30DaysOfJavaScript/tree/master/122-Mancala%20Game" target="_blank"><button class="button">Github</button></a>
    </div>
  </div>

  <div class="maincard">
    <div class="card1">
      <img src="30DaysOfJavaScript/assets/122 - Lights Out.png" alt="Taash Game">
    </div>
    <div class="card">
      <h4>Lights Out</h4>
      <p>
        Turn off all the lights on the board to win the game.
      </p>
      <a href="122 - Lights Out/index.html" target="_blank"><button class="button">Live</button></a>
      <a href="https://github.com/swapnilsparsh/30DaysOfJavaScript/tree/master/122%20-%20Lights%20Out" target="_blank"><button class="button">Github</button></a>
    </div>
  </div>
</div>
>>>>>>> 38dfd918

    <div class="item">
      <img src="30DaysOfJavaScript/assets/116 - Tower of Hanoi.png" alt="Guess the Country game">
      <h4>Tower of Hanoi</h4>
      <a target="_blank"
        href="https://github.com/swapnilsparsh/30DaysOfJavaScript/tree/master/116%20-%20Tower%20of%20Hanoi">
        <i class="fa-brands fa-square-github"></i>
        <a target="_blank" href="116 - Tower of Hanoi/index.html"><i class="fa-solid fa-link"></i> </a>
      </a>
    </div>
    <div class="item">
      <img src="30DaysOfJavaScript\assets\124.png" alt="2048 Game">
      <h4>2048 Game</h4>
      <a target="_blank"
        href="https://github.com/swapnilsparsh/30DaysOfJavaScript/tree/master/124%20-%202048%20Game">
        <i class="fa-brands fa-square-github"></i>
        <a target="_blank" href="124 - 2048 Game/index.html"><i class="fa-solid fa-link"></i> </a>
      </a>
      <div class="description">
        <p> Use your arrow keys to move the tiles. When two tiles with the same number touch, they merge into one!
        </p>
      </div>
    </div>

  </div>
  <!-- Main Section End -->

  <!-- Footer Start -->
  <footer>

    <div class="pagination">
      <button onclick="goToPreviousPage()" class="prev_btn">&larr; Previous</button>
      <button onclick="goToPage(1)" autofocus class="active">1</button>
      <button onclick="goToPage(2)">2</button>
      <button onclick="goToPage(3)">3</button>
      <button onclick="goToPage(4)">4</button>
      <!-- <button onclick="goToPage(5)">5</button> -->
      <!-- <button onclick="goToPage(6)">6</button> -->
      <!-- <button onclick="goToPage(7)">7</button> -->
      <button onclick="goToNextPage()" class="next_btn">Next &rarr;</button>
    </div>

    <p>&#x3c; &#47; &#x3e; with ❤️ by
      <a href="https://swapnilsparsh.github.io/" target="_blank">Swapnil Srivastava</a>
      <br>
      <a href="https://github.com/swapnilsparsh/30DaysOfJavaScript" target="_blank">#30DaysOfJavaScript</a>
    </p>
  </footer>
  <script src="./30DaysOfJavaScript/script.js"></script>

</body>

</html><|MERGE_RESOLUTION|>--- conflicted
+++ resolved
@@ -1836,7 +1836,6 @@
         </p>
       </div>
     </div>
-<<<<<<< HEAD
 
     <div class="item">
       <img src="30DaysOfJavaScript/assets/guessTheCountry.png" alt="Guess the Country game">
@@ -1860,7 +1859,44 @@
         </p>
       </div>
     </div>
-=======
+
+    <div class="item">
+      <img src="30DaysOfJavaScript/assets/116 - Tower of Hanoi.png" alt="Guess the Country game">
+      <h4>Tower of Hanoi</h4>
+      <a target="_blank"
+        href="https://github.com/swapnilsparsh/30DaysOfJavaScript/tree/master/116%20-%20Tower%20of%20Hanoi">
+        <i class="fa-brands fa-square-github"></i>
+        <a target="_blank" href="116 - Tower of Hanoi/index.html"><i class="fa-solid fa-link"></i> </a>
+      </a>
+    </div>
+    <div class="item">
+      <img src="30DaysOfJavaScript\assets\124.png" alt="2048 Game">
+      <h4>2048 Game</h4>
+      <a target="_blank"
+        href="https://github.com/swapnilsparsh/30DaysOfJavaScript/tree/master/124%20-%202048%20Game">
+        <i class="fa-brands fa-square-github"></i>
+        <a target="_blank" href="124 - 2048 Game/index.html"><i class="fa-solid fa-link"></i> </a>
+      </a>
+      <div class="description">
+        <p> Use your arrow keys to move the tiles. When two tiles with the same number touch, they merge into one!
+        </p>
+      </div>
+    </div>
+
+  </div>
+
+  <div class="maincard">
+    <div class="card1">
+      <img src="30DaysOfJavaScript/assets/121 - Taash Game.png" alt="Taash Game">
+    </div>
+    <div class="card">
+      <h4>Taash Game</h4>
+      <p>
+        Play a classic game of Taash (cards) against the computer.
+      </p>
+      <a href="121 - Taash Game/index.html" target="_blank"><button class="button">Live</button></a>
+      <a href="https://github.com/swapnilsparsh/30DaysOfJavaScript/tree/master/121%20-%20Taash%20Game" target="_blank"><button class="button">Github</button></a>
+    </div>
   </div>
   <div class="maincard">
     <div class="card1">
@@ -1890,32 +1926,7 @@
     </div>
   </div>
 </div>
->>>>>>> 38dfd918
-
-    <div class="item">
-      <img src="30DaysOfJavaScript/assets/116 - Tower of Hanoi.png" alt="Guess the Country game">
-      <h4>Tower of Hanoi</h4>
-      <a target="_blank"
-        href="https://github.com/swapnilsparsh/30DaysOfJavaScript/tree/master/116%20-%20Tower%20of%20Hanoi">
-        <i class="fa-brands fa-square-github"></i>
-        <a target="_blank" href="116 - Tower of Hanoi/index.html"><i class="fa-solid fa-link"></i> </a>
-      </a>
-    </div>
-    <div class="item">
-      <img src="30DaysOfJavaScript\assets\124.png" alt="2048 Game">
-      <h4>2048 Game</h4>
-      <a target="_blank"
-        href="https://github.com/swapnilsparsh/30DaysOfJavaScript/tree/master/124%20-%202048%20Game">
-        <i class="fa-brands fa-square-github"></i>
-        <a target="_blank" href="124 - 2048 Game/index.html"><i class="fa-solid fa-link"></i> </a>
-      </a>
-      <div class="description">
-        <p> Use your arrow keys to move the tiles. When two tiles with the same number touch, they merge into one!
-        </p>
-      </div>
-    </div>
-
-  </div>
+
   <!-- Main Section End -->
 
   <!-- Footer Start -->
