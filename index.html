<!DOCTYPE html>
<html lang="en">

<head>
  <meta charset="UTF-8" />
  <meta http-equiv="X-UA-Compatible" content="IE=edge" />
  <meta name="viewport" content="width=device-width, initial-scale=1.0" />
  <link rel="stylesheet" href="30DaysOfJavaScript/style.css" />
  <link rel="shortcut icon" href="30DaysOfJavaScript/assets/favicon.png" type="image/x-icon">

  <script language="JavaScript" src="https://ajax.googleapis.com/ajax/libs/jquery/1.10.0/jquery.min.js"></script>
  <script src="30DaysOfJavaScript/script.js"></script>

  <title>30 Days of JavaScript</title>
</head>

<body id="body" class="dark-mode">
  <!-- Heading -->
  <h1>30 Days of JavaScript</h1>
  <input id="searchbar" onkeyup="search_project()" type="text" name="search" placeholder='Search projects.....' />
  <!-- Dark Mode Button -->
  <button id="toggle" class="toggleButton" type="button" onclick="toggleDarkLight()">🌙</button>

  <!-- Octocat svg -->
  <a href="https://github.com/swapnilsparsh/30DaysOfJavaScript" class="github-corner" target="_blank"
    aria-label="View source on GitHub"><svg width="80" height="80" viewBox="0 0 250 250" style="
          position: absolute;
          top: 0;
          border: 0;
          right: 0;
        " aria-hidden="true">
      <path d="M0,0 L115,115 L130,115 L142,142 L250,250 L250,0 Z"></path>
      <path
        d="M128.3,109.0 C113.8,99.7 119.0,89.6 119.0,89.6 C122.0,82.7 120.5,78.6 120.5,78.6 C119.2,72.0 123.4,76.3 123.4,76.3 C127.3,80.9 125.5,87.3 125.5,87.3 C122.9,97.6 130.6,101.9 134.4,103.2"
        fill="currentColor" style="transform-origin: 130px 106px" class="octo-arm"></path>
      <path
        d="M115.0,115.0 C114.9,115.1 118.7,116.5 119.8,115.4 L133.7,101.6 C136.9,99.2 139.9,98.4 142.2,98.6 C133.8,88.0 127.5,74.4 143.8,58.0 C148.5,53.4 154.0,51.2 159.7,51.0 C160.3,49.4 163.2,43.6 171.4,40.1 C171.4,40.1 176.1,42.5 178.8,56.2 C183.1,58.6 187.2,61.8 190.9,65.4 C194.5,69.0 197.7,73.2 200.1,77.6 C213.8,80.2 216.3,84.9 216.3,84.9 C212.7,93.1 206.9,96.0 205.4,96.6 C205.1,102.4 203.0,107.8 198.3,112.5 C181.9,128.9 168.3,122.5 157.7,114.1 C157.9,116.9 156.7,120.9 152.7,124.9 L141.0,136.5 C139.8,137.7 141.6,141.9 141.8,141.8 Z"
        fill="currentColor" class="octo-body"></path>
    </svg></a>
  <!-- Octocat svg end -->

  <!-- Scroll To Top -->
  <a class="scrollToTop"><span></span></a>
  <!-- Scroll to Top End -->

  <!-- Main Section Start -->
  <div class="main">
    <div class="item">
      <a target="_blank" href="01 - Drum Kit/index.html">
        <img src="30DaysOfJavaScript/assets/01.png" alt="Drum Kit" />
        <h4>Drum Kit</h4>
      </a>
    </div>
    <div class="item">
      <a target="_blank" href="02 - Clock/index.html">
        <img src="30DaysOfJavaScript/assets/02.png" alt="Clock" />
        <h4>Clock</h4>
      </a>
    </div>
    <div class="item">
      <a target="_blank" href="03 - Random Color Generator/index.html">
        <img src="30DaysOfJavaScript/assets/03.png" alt="Random Color Generator" />
        <h4>Random Color Generator</h4>
      </a>
    </div>
    <div class="item">
      <a target="_blank" href="04 - Digital Clock/index.html">
        <img src="30DaysOfJavaScript/assets/04.png" alt="Digital Clock" />
        <h4>Digital Clock</h4>
      </a>
    </div>
    <div class="item">
      <a target="_blank" href="05 - Random Password Generator/index.html">
        <img src="30DaysOfJavaScript/assets/05.png" alt="Random Password Generator" />
        <h4>Random Password Generator</h4>
      </a>
    </div>
    <div class="item">
      <a target="_blank" href="06 - Calendar/index.html">
        <img src="30DaysOfJavaScript/assets/06.png" alt="Calendar" />
        <h4>Calendar</h4>
      </a>
    </div>
    <div class="item">
      <a target="_blank" href="07 - Dynamic Form Field/index.html">
        <img src="30DaysOfJavaScript/assets/07.png" alt="Dynamic Form Field" />
        <h4>Dynamic Form Field</h4>
      </a>
    </div>
    <div class="item">
      <a target="_blank" href="08 - Number Counter/index.html">
        <img src="30DaysOfJavaScript/assets/08.png" alt="Number Counter" />
        <h4>Number Counter</h4>
      </a>
    </div>
    <div class="item">
      <a target="_blank" href="09 - Dice Roll/index.html">
        <img src="30DaysOfJavaScript/assets/09.png" alt="Dice Roll" />
        <h4>Dice Roll</h4>
      </a>
    </div>
    <div class="item">
      <a target="_blank" href="10 - Emoji Switcher like Discord/index.html">
        <img src="30DaysOfJavaScript/assets/10.png" alt="Emoji Switcher" />
        <h4>Emoji Switcher</h4>
      </a>
    </div>
    <div class="item">
      <a target="_blank" href="11 - Color Picker/index.html">
        <img src="30DaysOfJavaScript/assets/11.png" alt="Color Picker" />
        <h4>Color Picker</h4>
      </a>
    </div>
    <div class="item">
      <a target="_blank" href="12 - Custom QR Code/index.html">
        <img src="30DaysOfJavaScript/assets/12.png" alt="Custom QR Code" />
        <h4>Custom QR Code</h4>
      </a>
    </div>
    <div class="item">
      <a target="_blank" href="13 - Favicon Fetcher/index.html">
        <img src="30DaysOfJavaScript/assets/13.png" alt="Favicon Fetcher" />
        <h4>Favicon Fetcher</h4>
      </a>
    </div>
    <div class="item">
      <a target="_blank" href="14 - Visit Counter/index.html">
        <img src="30DaysOfJavaScript/assets/14.png" alt="Visit Counter" />
        <h4>Visit Counter</h4>
      </a>
    </div>
    <div class="item">
      <a target="_blank" href="15 - Joke Generator/index.html">
        <img src="30DaysOfJavaScript/assets/15.png" alt="Joke Generator" />
        <h4>Joke Generator</h4>
      </a>
    </div>
    <div class="item">
      <a target="_blank" href="16 - Countdown Timer/index.html">
        <img src="30DaysOfJavaScript/assets/16.png" alt="Countdown Timer" />
        <h4>Countdown Timer</h4>
      </a>
    </div>
    <div class="item">
      <a target="_blank" href="17 - Text Speed Control/index.html">
        <img src="30DaysOfJavaScript/assets/17.png" alt="Text Speed Control" />
        <h4>Text Speed Control</h4>
      </a>
    </div>
    <div class="item">
      <a target="_blank" href="18 - Stopwatch/index.html">
        <img src="30DaysOfJavaScript/assets/18.png" alt="Stopwatch" />
        <h4>Stopwatch</h4>
      </a>
    </div>
    <div class="item">
      <a target="_blank" href="19 -Traffic Lights/index.html">
        <img src="30DaysOfJavaScript/assets/19.png" alt="Traffic Lights">
        <h4>Traffic Lights</h4>
      </a>
    </div>
    <div class="item">
      <a target="_blank" href="20 - Levitate Board/index.html">
        <img src="30DaysOfJavaScript/assets/20.png" alt="Levitate Board">
        <h4>Levitate Board</h4>
      </a>
    </div>
    <div class="item">
      <a target="_blank" href="21 - Wave Effect/index.html">
        <img src="30DaysOfJavaScript/assets/21.png" alt="Wave Effect">
        <h4>Wave Effect</h4>
      </a>
    </div>
    <div class="item">
      <a target="_blank" href="22 - Zoom Effect/index.html">
        <img src="30DaysOfJavaScript/assets/22.png" alt="Zoom Effect">
        <h4>Zoom Effect</h4>
      </a>
    </div>
    <div class="item">
      <a target="_blank" href="23 - Drawing Pad/index.html">
        <img src="30DaysOfJavaScript/assets/23.png" alt="Drawing Pad">
        <h4>Drawing Pad</h4>
      </a>
    </div>
    <div class="item">
      <a target="_blank" href="24 - Word Counter/index.html">
        <img src="30DaysOfJavaScript/assets/24.png" alt="Word Counter">
        <h4>Word Counter</h4>
      </a>
    </div>
    <div class="item">
      <a target="_blank" href="25 - Weather App/index.html">
        <img src="30DaysOfJavaScript/assets/25.png" alt="Weather App">
        <h4>Weather App </h4>
      </a>
    </div>
    <div class="item">
      <a target="_blank" href="26 - Calculator/index.html">
        <img src="30DaysOfJavaScript/assets/26.png" alt="Calculator">
        <h4>Calculator</h4>
      </a>
    </div>
    <div class="item">
      <a target="_blank" href="27 - Memory Matching Game/index.html">
        <img src="30DaysOfJavaScript/assets/27.png" alt="Memory Matching Game">
        <h4>Memory Matching Game</h4>
      </a>
    </div>
    <div class="item">
      <a target="_blank" href="28 - Music Player/index.html">
        <img src="30DaysOfJavaScript/assets/28.png" alt="Music Player">
        <h4>Music Player</h4>
      </a>
    </div>
    <div class="item">
      <a target="_blank" href="29 - To Do List/index.html">
        <img src="30DaysOfJavaScript/assets/29.png" alt="To Do List">
        <h4>To Do List</h4>
      </a>
    </div>
    <div class="item">
      <a target="_blank" href="30 - Tic Tac Toe/index.html">
        <img src="30DaysOfJavaScript/assets/30.png" alt="Tic Tac Toe">
        <h4>Tic Tac Toe</h4>
      </a>
    </div>
    <div class="item">
      <a target="_blank" href="31 - Pop the Balloons/index.html">
        <img src="30DaysOfJavaScript/assets/31.png" alt="Pop the Balloons">
        <h4>Pop the Balloons</h4>
      </a>
    </div>
    <div class="item">
      <a target="_blank" href="32 - Key Code/index.html">
        <img src="30DaysOfJavaScript/assets/32.png" alt="Events Keycode">
        <h4>Events Keycode</h4>
      </a>
    </div>
    <div class="item">
      <a target="_blank" href="33 - Feedback UI/index.html">
        <img src="30DaysOfJavaScript/assets/33.png" alt="Feedback UI">
        <h4>Feedback UI</h4>
      </a>
    </div>
    <div class="item">
      <a target="_blank" href="34 - Virtual Piano/index.html">
        <img src="30DaysOfJavaScript/assets/34.png" alt="Virtual Piano">
        <h4>Virtual Piano</h4>
      </a>
    </div>
    <div class="item">
      <a target="_blank" href="35 - Decimal To Binary/index.html">
        <img src="30DaysOfJavaScript/assets/35.png" alt="Decimal to Binary">
        <h4>Decimal to Binary</h4>
      </a>
    </div>
    <div class="item">
      <a target="_blank" href="36 - Hangman/index.html">
        <img src="30DaysOfJavaScript/assets/36.png" alt="Hangman" />
        <h4>Hangman</h4>
      </a>
    </div>
    <div class="item">
      <a target="_blank" href="37 - RPS Game/start.html">
        <img src="30DaysOfJavaScript/assets/37.png" alt="Rock Paper Scissors Game" />
        <h4>Rock Paper Scissors</h4>
      </a>
    </div>
    <div class="item">
      <a target="_blank" href="38 - Snake-Game/index.html">
        <img src="30DaysOfJavaScript/assets/38.png" alt="Snake Game" />
        <h4>Snake Game</h4>
      </a>
    </div>
    <div class="item">
      <a target="_blank" href="39 - Age Calculator/index.html">
        <img src="30DaysOfJavaScript/assets/39.png" alt="Age Calculator" />
        <h4>Age Calculator</h4>
      </a>
    </div>
    <div class="item">
      <a target="_blank" href="40 - Gradient Generator/index.html">
        <img src="30DaysOfJavaScript/assets/40.png" alt="Gradient Generator" />
        <h4>Gradient Generator</h4>
      </a>
    </div>
    <div class="item">
      <a target="_blank" href="41 - Basic-Carousel/index.html">
        <img src="30DaysOfJavaScript/assets/41.png" alt="Basic-Images-Carousel" />
        <h4>Basic-Images-Carousel</h4>
      </a>
    </div>
    <div class="item">
      <a target="_blank" href="42 - Simple Form Validation/index.html">
        <img src="30DaysOfJavaScript/assets/42.png" alt="Simple Form Validation" />
        <h4>Simple Form Validation</h4>
      </a>
    </div>
    <div class="item">
      <a target="_blank" href="43 - Getting Started with APIs/index.html">
        <img src="30DaysOfJavaScript/assets/43.png" alt="Getting Started with APIs" />
        <h4>Getting Started with APIs</h4>
      </a>
    </div>
    <div class="item">
      <a target="_blank" href="44 - Infinite Scroll/index.html">
        <img src="30DaysOfJavaScript/assets/44.png" alt="Infinite Scroll" />
        <h4>Infinite Scroll</h4>
      </a>
    </div>
    <div class="item">
      <a target="_blank" href="45 - Chatting App/client/index.html">
        <img src="30DaysOfJavaScript/assets/45.png" alt="Chatting App" />
        <h4>Chatting App</h4>
      </a>
    </div>
    <div class="item">
      <a target="_blank" href="46 - Image Slider/index.html">
        <img src="30DaysOfJavaScript/assets/46.png" alt="Image Slider" />
        <h4>Image Slider</h4>
      </a>
    </div>
    <div class="item">
      <a target="_blank" href="47 - Caesar Cipher/2_caesar_cipher.html">
        <img src="30DaysOfJavaScript/assets/47.png" alt="Caesar Cipher" />
        <h4>Caesar Cipher</h4>
      </a>
    </div>
    <div class="item">
      <a target="_blank" href="48 - Attendance Table\index.html">
        <img src="30DaysOfJavaScript/assets/48.png" alt="Attendance Table" />
        <h4>Attendance Table</h4>
      </a>
    </div>
    <div class="item">
      <a target="_blank" href="49 - Content Placeholder/index.html">
        <img src="30DaysOfJavaScript/assets/49.png" alt="Content Placeholder" />
        <h4>Content Placeholder</h4>
      </a>
    </div>
    <div class="item">
      <a target="_blank" href="50 - Country Detail\index.html">
        <img src="30DaysOfJavaScript/assets/50.png" alt="Country Detail" />
        <h4>Country Detail</h4>
      </a>
    </div>
    <div class="item">
      <a target="_blank" href="51 - Notes Maker/index.html">
        <img src="30DaysOfJavaScript/assets/51.png" alt="Notes Maker" />
        <h4>Notes Maker</h4>
      </a>
    </div>
    <div class="item">
      <a target="_blank" href="52 - Temperature Convertor/index.html">
        <img src="30DaysOfJavaScript/assets/52.png" alt="Temperature Convertor" />
        <h4>Temperature Convertor</h4>
      </a>
    </div>
    <div class="item">
      <a target="_blank" href="53 - Notes Taking App/index.html">
        <img src="30DaysOfJavaScript/assets/53.png" alt="Notes Taking App" />
        <h4>Notes Taking App</h4>
      </a>
    </div>
    <div class="item">
      <a target="_blank" href="54 - Project Idea Generator\index.html">
        <img src="30DaysOfJavaScript/assets/54.png" alt="Project Idea Generator" />
        <h4>Project Idea Generator</h4>
      </a>
    </div>
    <div class="item">
      <a target="_blank" href="55 - Weeblist\index.html">
        <img src="30DaysOfJavaScript/assets/55.png" alt="Weeblist" />
        <h4>Weeblist</h4>
      </a>
    </div>
    <div class="item">
      <a target="_blank" href="56 - Jokes Chrome Extension\popup.html">
        <img src="30DaysOfJavaScript/assets/56.png" alt="Jokes Chrome Extension" />
        <h4>Jokes Chrome Extension</h4>
      </a>
    </div>
    <div class="item">
      <a target="_blank" href="57 - Quiz App/index.html">
        <img src="30DaysOfJavaScript/assets/57.png" alt="Quiz App" />
        <h4>Quiz app</h4>
      </a>
    </div>
    <div class="item">
      <a target="_blank" href="58 - Simon Game/index.html">
        <img src="30DaysOfJavaScript/assets/58.png" alt="Simon Game" />
        <h4>Simon Game</h4>
      </a>
    </div>
    <div class="item">
      <a target="_blank" href="59 - Color Choosing Game/index.html">
        <img src="30DaysOfJavaScript/assets/59.png" alt="Color Choosing Game" />
        <h4>Color Choosing Game</h4>
      </a>
    </div>
    <div class="item">
      <a target="_blank" href="60 - News Website\index.html">
        <img src="30DaysOfJavaScript/assets/60.png" alt="News Website" />
        <h4>News Website</h4>
      </a>
    </div>
    <div class="item">
      <a target="_blank" href="61 - Greeting Card/index.html">
        <img src="30DaysOfJavaScript/assets/61.png" alt="Greeting Card" />
        <h4>Greeting Card</h4>
      </a>
    </div>
    <div class="item">
      <a target="_blank" href="62 - IP Address Tracker/index.html">
        <img src="30DaysOfJavaScript/assets/62.png" alt="IP Address Tracker" />
        <h4>IP Address Tracker</h4>
      </a>
    </div>
    <div class="item">
      <a target="_blank" href="63 - URL Bookmark/index.html">
        <img src="30DaysOfJavaScript/assets/63.png" alt="URL Bookmark" />
        <h4>URL Bookmark</h4>
      </a>
    </div>
    <div class="item">
      <a target="_blank" href="64-Photo Editor\index.html">
        <img src="30DaysOfJavaScript/assets/64.png" alt="Photo Editor" />
        <h4>Photo Editor</h4>
      </a>
    </div>
    <div class="item">
      <a target="_blank" href="65 - Postmaster Clone\index.html">
        <img src="30DaysOfJavaScript/assets/65.png" alt="Postmaster Clone" />
        <h4>Postmaster Clone</h4>
      </a>
    </div>
    <div class="item">
      <a target="_blank" href="66 - Text to Speech Converter/index.html">
        <img src="30DaysOfJavaScript/assets/66.png" alt="Text to Speech Converter" />
        <h4>Text to Speech Converter</h4>
      </a>
    </div>
    <div class="item">
      <a target="_blank" href="67 - Currency Converter/index.html">
        <img src="30DaysOfJavaScript/assets/67.png" alt="Currency Converter" />
        <h4>Currency Converter</h4>
      </a>
    </div>
    <div class="item">
      <a target="_blank" href="68 - Movie TV Series Quote Generator/index.html">
        <img src="30DaysOfJavaScript/assets/68.png" alt="Movie TV Series Quote Generator" />
        <h4>Movie TV Series Quote Generator</h4>
    </div>
    <div class="item">
      <a target="_blank" href="69 - Food Delivery Site/index.html">
        <img src="30DaysOfJavaScript/assets/69.png" alt="Food Delivery Site" />
        <h4>Food Delivery Site</h4>
      </a>
    </div>
    <div class="item">
      <a target="_blank" href="70 - Transpose Matrix Calculator/index.html">
        <img src="30DaysOfJavaScript/assets/70.png" alt="Transpose Matrix Calculator" />
        <h4>Transpose Matrix Calculator</h4>
      </a>
    </div>
    <div class="item">
      <a target="_blank" href="71 - Background Color Changer/index.html">
        <img src="30DaysOfJavaScript/assets/71.png" alt="Background Color Changer" />
        <h4>Background Color Changer</h4>
      </a>
    </div>
    <div class="item">
      <a target="_blank" href="72 - Typing Platform/index.html">
        <img src="30DaysOfJavaScript/assets/72.png" alt="Typing Platform" />
        <h4>Typing Platform</h4>
      </a>
    </div>
    <div class="item">
      <a target="_blank" href="73 - Casino Slot Machine Game/index.html">
        <img src="30DaysOfJavaScript/assets/73.png" alt="Casino Slot Machine Game" />
        <h4>Casino Slot Machine Game</h4>
      </a>
    </div>
    <div class="item">
      <a target="_blank" href="74 - Random Anime Profile/index.html">
        <img src="30DaysOfJavaScript/assets/74.png" alt="Random Anime Profile" />
        <h4>Random Anime Profile</h4>
      </a>
    </div>
    <div class="item">
      <a target="_blank" href="75 - Movie Search App/index.html">
        <img src="30DaysOfJavaScript/assets/75.png" alt="Movie Search App" />
        <h4>Movie Search App</h4>
      </a>
    </div>
    <div class="item">
      <a target="_blank" href="76 - Car Game/index.html">
        <img src="30DaysOfJavaScript/assets/76.png" alt="Car Game" />
        <h4>Car Game</h4>
      </a>
    </div>
    <div class="item">
      <a target="_blank" href="77 - Search Github Profile/index.html">
        <img src="30DaysOfJavaScript/assets/77.png" alt="Search Github Profile" />
        <h4>Search Github Profile</h4>
      </a>
    </div>
    <div class="item">
      <a target="_blank" href="78 - Dictionary App/index.html">
        <img src="30DaysOfJavaScript/assets/79.png" alt="Dictionary App" />
        <h4>Dictionary App</h4>
      </a>
    </div>
    <div class="item">
      <a target="_blank" href="79 - The Bet Game/game.html">
        <img src="30DaysOfJavaScript/assets/79.png" alt="The Bet Game" />
        <h4>The Bet Game</h4>
      </a>
    </div>
    <div class="item">
      <a target="_blank" href="80 - Meditation App/index.html">
        <img src="30DaysOfJavaScript/assets/80.png" alt="Meditation App" />
        <h4>Meditation App</h4>
      </a>
    </div>
    <div class="item">
      <a target="_blank" href="81-Flipbook/index.html">
        <img src="30DaysOfJavaScript/assets/81.png" alt="Flipbook" />
        <h4>Flipbook</h4>
    </div>
    <div class="item">
      <a target="_blank" href="82 - Falling Ball Game/index.html">
        <img src="30DaysOfJavaScript/assets/82.png" alt="Falling Ball Game" />
        <h4>Falling Ball Game</h4>
      </a>
    </div>
    <div class="item">
      <a target="_blank" href="83 - Guess Who Game/index.html">
        <img src="30DaysOfJavaScript/assets/83.png" alt="Guess Who Game" />
        <h4>Guess Who Game</h4>
      </a>
    </div>
    <div class="item">
      <a target="_blank" href="84 - Tetris Game/index.html">
        <img src="30DaysOfJavaScript/assets/84.png" alt="Tetris Game" />
        <h4>Tetris Game</h4>
      </a>
    </div>
    <div class="item">
      <a target="_blank" href="85 - Menu Filter/index.html">
        <img src="30DaysOfJavaScript/assets/85.png" alt="Menu Filter" />
        <h4>Menu Filter</h4>
      </a>
    </div>
    <div class="item">
      <a target="_blank" href="86 - Weight Conversion Tool/index.html">
        <img src="30DaysOfJavaScript/assets/86.png" alt="Weight Conversion Tool" />
        <h4>Weight Conversion Tool</h4>
      </a>
    </div>
    <div class="item">
<<<<<<< HEAD
      <a target="_blank" href="88 - Ping Pong Game/index.html">
        <img src="30DaysOfJavaScript/assets/88.png" alt="Ping Pong Game" />
        <h4>Ping Pong Game</h4>
=======
      <a target="_blank" href="91 - CRUD Application/index.html">
        <img src="30DaysOfJavaScript/assets/91.png" alt="CRUD Application" />
        <h4>CRUD Application</h4>
>>>>>>> 80215139
      </a>
    </div>
  </div>
  </div>
  </div>
  <!-- Main Section End -->

  <!-- Footer Start -->
  <footer>
    <p>&#x3c; &#47; &#x3e; with ❤️ by
      <a href="https://swapnilsparsh.github.io/">Swapnil Srivastava</a>
      <br>
      <a href="https://github.com/swapnilsparsh/30DaysOfJavaScript" target="_blank">#30DaysOfJavaScript</a>
    </p>
  </footer>
  <script src="./30DaysOfJavaScript/script.js"></script>
</body>

</html><|MERGE_RESOLUTION|>--- conflicted
+++ resolved
@@ -560,19 +560,15 @@
       </a>
     </div>
     <div class="item">
-<<<<<<< HEAD
       <a target="_blank" href="88 - Ping Pong Game/index.html">
         <img src="30DaysOfJavaScript/assets/88.png" alt="Ping Pong Game" />
         <h4>Ping Pong Game</h4>
-=======
+    </div>
       <a target="_blank" href="91 - CRUD Application/index.html">
         <img src="30DaysOfJavaScript/assets/91.png" alt="CRUD Application" />
         <h4>CRUD Application</h4>
->>>>>>> 80215139
-      </a>
-    </div>
-  </div>
-  </div>
+      </a>
+    </div>
   </div>
   <!-- Main Section End -->
 
