--- conflicted
+++ resolved
@@ -38,6 +38,7 @@
       </a>
     </div>
 
+
     <div class="item">
       <a target="_blank" href="04 - Digital Clock/index.html">
         <img src="30DaysOfJavaScript/assets/04.png" alt="Digital Clock" />
@@ -57,6 +58,7 @@
       </a>
     </div>
 
+
     <div class="item">
       <a target="_blank" href="07 - Dynamic Form Field/index.html">
         <img src="30DaysOfJavaScript/assets/07.png" alt="Dynamic Form Field" />
@@ -76,6 +78,7 @@
       </a>
     </div>
 
+
     <div class="item">
       <a target="_blank" href="10 - Emoji Switcher like Discord/index.html">
         <img src="30DaysOfJavaScript/assets/10.png" alt="Emoji Switcher" />
@@ -95,6 +98,7 @@
       </a>
     </div>
 
+
     <div class="item">
       <a target="_blank" href="13 - Favicon Fetcher/index.html">
         <img src="30DaysOfJavaScript/assets/13.png" alt="Favicon Fetcher" />
@@ -114,6 +118,7 @@
       </a>
     </div>
 
+
     <div class="item">
       <a target="_blank" href="16 - Countdown Timer/index.html">
         <img src="30DaysOfJavaScript/assets/16.png" alt="Countdown Timer" />
@@ -133,6 +138,7 @@
       </a>
     </div>
 
+
     <div class="item">
       <a target="_blank" href="19 -Traffic Lights/index.html">
         <img src="30DaysOfJavaScript/assets/19.png" alt="Traffic Lights">
@@ -152,6 +158,7 @@
       </a>
     </div>
 
+
     <div class="item">
       <a target="_blank" href="22 - Zoom Effect/index.html">
         <img src="30DaysOfJavaScript/assets/22.png" alt="Zoom Effect">
@@ -171,6 +178,7 @@
       </a>
     </div>
 
+
     <div class="item">
       <a target="_blank" href="25 - Weather App/index.html">
         <img src="30DaysOfJavaScript/assets/25.png" alt="Weather App">
@@ -190,6 +198,7 @@
       </a>
     </div>
 
+
     <div class="item">
       <a target="_blank" href="28 - Music Player/index.html">
         <img src="30DaysOfJavaScript/assets/28.png" alt="Music Player">
@@ -209,6 +218,7 @@
       </a>
     </div>
 
+
     <div class="item">
       <a target="_blank" href="31 - Pop the Balloons/index.html">
         <img src="30DaysOfJavaScript/assets/31.png" alt="Pop the Balloons">
@@ -228,6 +238,7 @@
       </a>
     </div>
 
+
     <div class="item">
       <a target="_blank" href="34 - Virtual Piano/index.html">
         <img src="30DaysOfJavaScript/assets/34.png" alt="Virtual Piano">
@@ -249,8 +260,8 @@
 
     <div class="item">
       <a target="_blank" href="37 - RPS Game/start.html">
+        <h4>Rock Paper Scissors Game</h4>
         <img src="30DaysOfJavaScript/assets/37.png" alt="Rock Paper Scissors Game" />
-        <h4>Rock Paper Scissors Game</h4>
       </a>
     </div>
 
@@ -273,10 +284,15 @@
       </a>
     </div>
 
-<<<<<<< HEAD
 
   </div>
 
+    <div class="item">
+      <a target="_blank" href="43 - Getting Started with APIs/index.html">
+        <img src="30DaysOfJavaScript/assets/43.png" alt="Getting Started with APIs" />
+        <h4>Getting Started with APIs</h4>
+      </a>
+    </div>
     <div class="item">
       <a target="_blank" href="44 - Infinite Scroll/index.html">
         <img src="30DaysOfJavaScript/assets/44.png" alt="Infinite Scroll" />
@@ -284,14 +300,6 @@
       </a>
     </div>
 
-=======
-    <div class="item">
-      <a target="_blank" href="43 - Getting Started with APIs/index.html">
-        <img src="30DaysOfJavaScript/assets/43.png" alt="Getting Started with APIs" />
-        <h4>Getting Started with APIs</h4>
-      </a>
-    </div>
->>>>>>> 74c18e49
   </div>
 
   <footer>
@@ -302,4 +310,5 @@
     </p>
   </footer>
 </body>
+
 </html>