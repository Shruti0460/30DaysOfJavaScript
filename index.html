<!DOCTYPE html>
<html lang="en">

<head>
  <meta charset="UTF-8" />
  <meta http-equiv="X-UA-Compatible" content="IE=edge" />
  <meta name="viewport" content="width=device-width, initial-scale=1.0" />
  <link rel="stylesheet" href="30DaysOfJavaScript/style.css" />
  <link rel="shortcut icon" href="30DaysOfJavaScript/assets/favicon.png" type="image/x-icon">

  <script language="JavaScript"  src="https://ajax.googleapis.com/ajax/libs/jquery/1.10.0/jquery.min.js"></script>
  <script src="30DaysOfJavaScript/script.js"></script>

  <title>30 Days Of JavaScript</title>
</head>

<body>
  <h1>30 Days Of JavaScript</h1>
  <a class="scrollToTop"><span></span></a>
  <div class="main">
 
    <div class="item">
      <a target="_blank" href="01 - Drum Kit/index.html">
        <img src="30DaysOfJavaScript/assets/01.png" alt="Drum Kit" />
        <h4>Drum Kit</h4>
      </a>
    </div>
    <div class="item">
      <a target="_blank" href="02 - Clock/index.html">
        <img src="30DaysOfJavaScript/assets/02.png" alt="Clock" />
        <h4>Clock</h4>
      </a>
    </div>
    <div class="item">
      <a target="_blank" href="03 - Random Color Generator/index.html">
        <img src="30DaysOfJavaScript/assets/03.png" alt="Random Color Generator" />
        <h4>Random Color Generator</h4>
      </a>
    </div>
  
 
    <div class="item">
      <a target="_blank" href="04 - Digital Clock/index.html">
        <img src="30DaysOfJavaScript/assets/04.png" alt="Digital Clock" />
        <h4>Digital Clock</h4>
      </a>
    </div>
    <div class="item">
      <a target="_blank" href="05 - Random Password Generator/index.html">
        <img src="30DaysOfJavaScript/assets/05.png" alt="Random Password Generator" />
        <h4>Random Password Generator</h4>
      </a>
    </div>
    <div class="item">
      <a target="_blank" href="06 - Calendar/index.html">
        <img src="30DaysOfJavaScript/assets/06.png" alt="Calendar" />
        <h4>Calendar</h4>
      </a>
    </div>
  
 
    <div class="item">
      <a target="_blank" href="07 - Dynamic Form Field/index.html">
        <img src="30DaysOfJavaScript/assets/07.png" alt="Dynamic Form Field" />
        <h4>Dynamic Form Field</h4>
      </a>
    </div>
    <div class="item">
      <a target="_blank" href="08 - Number Counter/index.html">
        <img src="30DaysOfJavaScript/assets/08.png" alt="Number Counter" />
        <h4>Number Counter</h4>
      </a>
    </div>
    <div class="item">
      <a target="_blank" href="09 - Dice Roll/index.html">
        <img src="30DaysOfJavaScript/assets/09.png" alt="Dice Roll" />
        <h4>Dice Roll</h4>
      </a>
    </div>
  
 
    <div class="item">
      <a target="_blank" href="10 - Emoji Switcher like Discord/index.html">
        <img src="30DaysOfJavaScript/assets/10.png" alt="Emoji Switcher" />
        <h4>Emoji Switcher</h4>
      </a>
    </div>
    <div class="item">
      <a target="_blank" href="11 - Color Picker/index.html">
        <img src="30DaysOfJavaScript/assets/11.png" alt="Color Picker" />
        <h4>Color Picker</h4>
      </a>
    </div>
    <div class="item">
      <a target="_blank" href="12 - Custom QR Code/index.html">
        <img src="30DaysOfJavaScript/assets/12.png" alt="Custom QR Code" />
        <h4>Custom QR Code</h4>
      </a>
    </div>
  
 
    <div class="item">
      <a target="_blank" href="13 - Favicon Fetcher/index.html">
        <img src="30DaysOfJavaScript/assets/13.png" alt="Favicon Fetcher" />
        <h4>Favicon Fetcher</h4>
      </a>
    </div>
    <div class="item">
      <a target="_blank" href="14 - Visit Counter/index.html">
        <img src="30DaysOfJavaScript/assets/14.png" alt="Visit Counter" />
        <h4>Visit Counter</h4>
      </a>
    </div>
    <div class="item">
      <a target="_blank" href="15 - Joke Generator/index.html">
        <img src="30DaysOfJavaScript/assets/15.png" alt="Joke Generator" />
        <h4>Joke Generator</h4>
      </a>
    </div>
  
 
    <div class="item">
      <a target="_blank" href="16 - Countdown Timer/index.html">
        <img src="30DaysOfJavaScript/assets/16.png" alt="Countdown Timer" />
        <h4>Countdown Timer</h4>
      </a>
    </div>
    <div class="item">
      <a target="_blank" href="17 - Text Speed Control/index.html">
        <img src="30DaysOfJavaScript/assets/17.png" alt="Text Speed Control" />
        <h4>Text Speed Control</h4>
      </a>
    </div>
    <div class="item">
      <a target="_blank" href="18 - Stopwatch/index.html">
        <img src="30DaysOfJavaScript/assets/18.png" alt="Stopwatch" />
        <h4>Stopwatch</h4>
      </a>
    </div>
  
 
    <div class="item">
      <a target="_blank" href="19 -Traffic Lights/index.html">
        <img src="30DaysOfJavaScript/assets/19.png" alt="Traffic Lights">
        <h4>Traffic Lights</h4>
      </a>
    </div>
    <div class="item">
      <a target="_blank" href="20 - Levitate Board/index.html">
        <img src="30DaysOfJavaScript/assets/20.png" alt="Levitate Board">
        <h4>Levitate Board</h4>
      </a>
    </div>
    <div class="item">
      <a target="_blank" href="21 - Wave Effect/index.html">
        <img src="30DaysOfJavaScript/assets/21.png" alt="Wave Effect">
        <h4>Wave Effect</h4>
      </a>
    </div>
  
 
    <div class="item">
      <a target="_blank" href="22 - Zoom Effect/index.html">
        <img src="30DaysOfJavaScript/assets/22.png" alt="Zoom Effect">
        <h4>Zoom Effect</h4>
      </a>
    </div>
    <div class="item">
      <a target="_blank" href="23 - Drawing Pad/index.html">
        <img src="30DaysOfJavaScript/assets/23.png" alt="Drawing Pad">
        <h4>Drawing Pad</h4>
      </a>
    </div>
    <div class="item">
      <a target="_blank" href="24 - Word Counter/index.html">
        <img src="30DaysOfJavaScript/assets/24.png" alt="Word Counter">
        <h4>Word Counter</h4>
      </a>
    </div>
  
 
    <div class="item">
      <a target="_blank" href="25 - Weather App/index.html">
        <img src="30DaysOfJavaScript/assets/25.png" alt="Weather App">
        <h4>Weather App </h4>
      </a>
    </div>
    <div class="item">
      <a target="_blank" href="26 - Calculator/index.html">
        <img src="30DaysOfJavaScript/assets/26.png" alt="Calculator">
        <h4>Calculator</h4>
      </a>
    </div>
    <div class="item">
      <a target="_blank" href="27 - Memory Matching Game/index.html">
        <img src="30DaysOfJavaScript/assets/27.png" alt="Memory Matching Game">
        <h4>Memory Matching Game</h4>
      </a>
    </div>
  
 
    <div class="item">
      <a target="_blank" href="28 - Music Player/index.html">
        <img src="30DaysOfJavaScript/assets/28.png" alt="Music Player">
        <h4>Music Player</h4>
      </a>
    </div>
    <div class="item">
      <a target="_blank" href="29 - To Do List/index.html">
        <img src="30DaysOfJavaScript/assets/29.png" alt="To Do List">
        <h4>To Do List</h4>
      </a>
    </div>
    <div class="item">
      <a target="_blank" href="30 - Tic Tac Toe/index.html">
        <img src="30DaysOfJavaScript/assets/30.png" alt="Tic Tac Toe">
        <h4>Tic Tac Toe</h4>
      </a>
    </div>
  
 
    <div class="item">
      <a target="_blank" href="31 - Pop the Balloons/index.html">
        <img src="30DaysOfJavaScript/assets/31.png" alt="Pop the Balloons">
        <h4>Pop the Balloons</h4>
      </a>
    </div>
    <div class="item">
      <a target="_blank" href="32 - Key Code/index.html">
        <img src="30DaysOfJavaScript/assets/32.png" alt="Events Keycodes">
        <h4>Events Keycodes</h4>
      </a>
    </div>
    <div class="item">
      <a target="_blank" href="33 - Feedback UI/index.html">
        <img src="30DaysOfJavaScript/assets/33.png" alt="Feedback UI">
        <h4>Feedback UI</h4>
      </a>
    </div>
  
 
    <div class="item">
      <a target="_blank" href="34 - Virtual Piano/index.html">
        <img src="30DaysOfJavaScript/assets/34.png" alt="Virtual Piano">
        <h4>Virtual Piano</h4>
      </a>
    </div>
    <div class="item">
      <a target="_blank" href="35 - Decimal To Binary/index.html">
        <img src="30DaysOfJavaScript/assets/35.png" alt="Virtual Piano">
        <h4>Decimal to Binary</h4>
      </a>
    </div>
    <div class="item">
      <a target="_blank" href="36 - Hangman/index.html">
        <img src="30DaysOfJavaScript/assets/36.png" alt="Hangman" />
        <h4>Hangman</h4>
      </a>
    </div>

    <div class="item">
      <a target="_blank" href="37 - RPS Game/start.html">
        <h4>Rock Paper Scissors Game</h4>
        <img src="30DaysOfJavaScript/assets/37.png" alt="Rock Paper Scissors Game" />
      </a>
    </div>
<<<<<<< HEAD
    <div class="item">
      <a target="_blank" href="40 - Infinite Scroll/index.html">
        <img src="30DaysOfJavaScript/assets/40.png" alt="Infinite Scroll" />
        <h4>Infinite Scroll</h4>
=======
    
     <div class="item">
      <a target="_blank" href="38 - Snake-Game/index.html">
        <h4>Snake Game</h4>
        <img src="30DaysOfJavaScript/assets/38.png" alt="Snake Game" />
>>>>>>> d92d402b
      </a>
    </div>

  </div>
</div>

  <footer>
    <p>&#x3c; &#47; &#x3e; with ❤️ by
      <a href="https://swapnilsparsh.github.io/">Swapnil Srivastava</a>
      <br>
      <a href="https://github.com/swapnilsparsh/30DaysOfJavaScript" target="_blank">#30DaysOfJavaScript</a>
    </p>
  </footer>
</body>

</html><|MERGE_RESOLUTION|>--- conflicted
+++ resolved
@@ -264,18 +264,18 @@
         <img src="30DaysOfJavaScript/assets/37.png" alt="Rock Paper Scissors Game" />
       </a>
     </div>
-<<<<<<< HEAD
-    <div class="item">
-      <a target="_blank" href="40 - Infinite Scroll/index.html">
-        <img src="30DaysOfJavaScript/assets/40.png" alt="Infinite Scroll" />
-        <h4>Infinite Scroll</h4>
-=======
-    
+
      <div class="item">
       <a target="_blank" href="38 - Snake-Game/index.html">
         <h4>Snake Game</h4>
         <img src="30DaysOfJavaScript/assets/38.png" alt="Snake Game" />
->>>>>>> d92d402b
+      </a>
+    </div>
+
+    <div class="item">
+      <a target="_blank" href="40 - Infinite Scroll/index.html">
+        <img src="30DaysOfJavaScript/assets/40.png" alt="Infinite Scroll" />
+        <h4>Infinite Scroll</h4>
       </a>
     </div>
 
