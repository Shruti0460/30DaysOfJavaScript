--- conflicted
+++ resolved
@@ -7,7 +7,7 @@
   <link rel="stylesheet" href="30DaysOfJavaScript/style.css" />
   <link rel="shortcut icon" href="30DaysOfJavaScript/assets/favicon.png" type="image/x-icon">
 
-  <script language="JavaScript" src="https://ajax.googleapis.com/ajax/libs/jquery/1.10.0/jquery.min.js"></script>
+  <script language="JavaScript"  src="https://ajax.googleapis.com/ajax/libs/jquery/1.10.0/jquery.min.js"></script>
   <script src="30DaysOfJavaScript/script.js"></script>
 
   <title>30 Days Of JavaScript</title>
@@ -284,13 +284,12 @@
     </div>
 
     <div class="item">
-<<<<<<< HEAD
       <a target="_blank" href="42 - Simple Form Validation/index.html">
         <img src="30DaysOfJavaScript/assets/42.png" alt="Simple Form Validation" />
         <h4>Simple Form Validation</h4>
-    </div>
-  </div>
-=======
+      </a>
+    </div>
+    <div class="item">
       <a target="_blank" href="43 - Getting Started with APIs/index.html">
         <img src="30DaysOfJavaScript/assets/43.png" alt="Getting Started with APIs" />
         <h4>Getting Started with APIs</h4>
@@ -303,8 +302,6 @@
       </a>
     </div>
   </div>
-
->>>>>>> dff031fc
   <footer>
     <p>&#x3c; &#47; &#x3e; with ❤️ by
       <a href="https://swapnilsparsh.github.io/">Swapnil Srivastava</a>
