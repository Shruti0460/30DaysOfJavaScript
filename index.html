--- conflicted
+++ resolved
@@ -263,21 +263,19 @@
         <img src="30DaysOfJavaScript/assets/37.png" alt="Rock Paper Scissors Game" />
       </a>
     </div>
-<<<<<<< HEAD
-    <div class="item">
-      <a target="_blank" href="38 - Simple Form Validation/index.html">
-        <img src="30DaysOfJavaScript/assets/38.png" alt="Simple Form Validation" />
-        <h4>Simple Form Validation</h4>
-=======
-    
+
      <div class="item">
       <a target="_blank" href="38 - Snake-Game/index.html">
         <h4>Snake Game</h4>
         <img src="30DaysOfJavaScript/assets/38.png" alt="Snake Game" />
->>>>>>> d92d402b
-      </a>
-    </div>
-
+      </a>
+    </div>
+
+    <div class="item">
+      <a target="_blank" href="42 - Simple Form Validation/index.html">
+        <img src="30DaysOfJavaScript/assets/42.png" alt="Simple Form Validation" />
+        <h4>Simple Form Validation</h4>
+    </div>
   </div>
   <footer>
     <p>&#x3c; &#47; &#x3e; with ❤️ by
