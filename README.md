--- conflicted
+++ resolved
@@ -166,15 +166,7 @@
 | 111 |          [Luminosity Particle Js](https://30daysofjs.netlify.app/141%20-%20Luminosity%20Particle%20Js/)          |
 | 112 |          [Maze Game](https://30daysofjs.netlify.app/112%20-%20Maze%20Game/)                                      |
 | 113 |          [Minesweeper](https://30daysofjs.netlify.app/113%20-%20minesweeper/)     
-<<<<<<< HEAD
-| 114 |          [Movie Guessing Game]()   
-| 116 |        |  [Guess the shape](https://30daysofjs.netlify.app/112%20-%20Guess%20thee%20shape%20Game/) | 
-                 |
 
-=======
-| 114 |          [Movie Guessing Game]()                            
-| 116 |          [Shell Game](https://30daysofjs.netlify.app/116%20-%20Shell%20-%20Game/)                                |
->>>>>>> c36c055d
  </td><td>   
  </td></tr></table>
 
