# [30 Days Of JavaScript](30daysofjs.netlify.app) [![Awesome](https://awesome.re/badge.svg)](https://awesome.re)

Repo containing all the projects made in 30 Days while completing the <b>30 Days of JavaScript Challenge</b>.

## View Live Demo

<pre><center><a href="https://30daysofjs.netlify.app/"><b>30daysofjs.netlify.app</b></a></center></pre>

<table>
  <tr><th></th><th></th></tr>
  <tr><td>

| Day |                                                Name                                                 |
| --- | :-------------------------------------------------------------------------------------------------: |
| 1   |                   [Drum Kit](https://30daysofjs.netlify.app/01%20-%20drum%20kit/)                   |
| 2   |                       [Clock](https://30daysofjs.netlify.app/02%20-%20clock/)                       |
| 3   |    [Random Color Generator](https://30daysofjs.netlify.app/03%20-%20random%20color%20generator/)    |
| 4   |              [Digital Clock](https://30daysofjs.netlify.app/04%20-%20digital%20clock/)              |
| 5   | [Random Password Generator](https://30daysofjs.netlify.app/05%20-%20random%20password%20generator/) |
| 6   |                    [Calendar](https://30daysofjs.netlify.app/06%20-%20calendar/)                    |
| 7   |        [Dynamic Form Field](https://30daysofjs.netlify.app/07%20-%20dynamic%20form%20field/)        |
| 8   |             [Number Counter](https://30daysofjs.netlify.app/08%20-%20number%20counter/)             |
| 9   |                  [Dice Roll](https://30daysofjs.netlify.app/09%20-%20dice%20roll/)                  |
| 10  |    [Emoji Switcher](https://30daysofjs.netlify.app/10%20-%20emoji%20switcher%20like%20discord/)     |

 </td><td>
    
| Day |                                                Name                                                 |
| --- | :-------------------------------------------------------------------------------------------------: |    
| 11  |               [Color Picker](https://30daysofjs.netlify.app/11%20-%20color%20picker/)               |
| 12  |            [Custom QR Code](https://30daysofjs.netlify.app/12%20-%20custom%20qr%20code/)            |
| 13  |            [Favicon Fetcher](https://30daysofjs.netlify.app/13%20-%20favicon%20fetcher/)            |
| 14  |              [Visit Counter](https://30daysofjs.netlify.app/14%20-%20visit%20counter/)              |
| 15  |             [Joke Generator](https://30daysofjs.netlify.app/15%20-%20joke%20generator/)             |
| 16  |            [Countdown Timer](https://30daysofjs.netlify.app/16%20-%20countdown%20timer/)            |
| 17  |        [Text Speed Control](https://30daysofjs.netlify.app/17%20-%20text%20speed%20control/)        |
| 18  |                   [Stopwatch](https://30daysofjs.netlify.app/18%20-%20stopwatch/)                   |
| 19  |              [Traffic Lights](https://30daysofjs.netlify.app/19%20-%20traffic%20lights/)               |
| 20  |             [Levitate Board](https://30daysofjs.netlify.app/20%20-%20levitate%20board/)             |
    
 </td><td>
    
| Day |                                                Name                                                 |
| --- | :-------------------------------------------------------------------------------------------------: |    
| 21  |                [Wave Effect](https://30daysofjs.netlify.app/21%20-%20wave%20effect/)                |
| 22  |                [Zoom Effect](https://30daysofjs.netlify.app/22%20-%20zoom%20effect/)                |
| 23  |                [Drawing Pad](https://30daysofjs.netlify.app/23%20-%20drawing%20pad/)                |
| 24  |               [Word Counter](https://30daysofjs.netlify.app/24%20-%20word%20counter/)               |
| 25  |                [Weather App](https://30daysofjs.netlify.app/25%20-%20weather%20app/)                |
| 26  |                  [Calculator](https://30daysofjs.netlify.app/26%20-%20calculator/)                  |
| 27  |      [Memory Matching Game](https://30daysofjs.netlify.app/27%20-%20memory%20matching%20game/)      |
| 28  |               [Music Player](https://30daysofjs.netlify.app/28%20-%20music%20player/)               |
| 29  |                [To Do List](https://30daysofjs.netlify.app/29%20-%20to%20do%20list/)                |
| 30  |               [Tic Tac Toe](https://30daysofjs.netlify.app/30%20-%20tic%20tac%20toe/)               |

</td></tr></table>

## Extra Practice

<table>
  <tr><th></th><th></th></tr>
  <tr><td>

| Day |                                                 Name                                                  |
| --- | :---------------------------------------------------------------------------------------------------: |
| 31  |           [Pop the Ballons](https://30daysofjs.netlify.app/31%20-%20pop%20the%20balloons/)            |
| 32  |                    [Key Code](https://30daysofjs.netlify.app/32%20-%20key%20code/)                    |
| 33  |          [Decimal To Binary](https://30daysofjs.netlify.app/33%20-%20decimal%20to%20binary/)          |
| 34  |                      [Hangman](https://30daysofjs.netlify.app/34%20-%20hangman/)                      |
| 35  |     [Simple Form Validation](https://30daysofjs.netlify.app/35%20-%20simple%20form%20validation/)     |
| 36  |      [Lorem Ipsum Generator](https://30daysofjs.netlify.app/36%20-%20Lorem%20Ipsum%20Generator)       |
| 37  |                 [RPS Game](https://30daysofjs.netlify.app/37%20-%20rps%20game/start)                  |
| 38  |                   [Snake-Game](https://30daysofjs.netlify.app/38%20-%20snake-game/)                   |
| 39  |              [Age Calculator](https://30daysofjs.netlify.app/39%20-%20age%20calculator/)              |
| 40  |          [Gradient Generator](https://30daysofjs.netlify.app/40%20-%20gradient%20generator/)          |
| 41  |          [Sorting visualizer](https://30daysofjs.netlify.app/41%20-%20Sorting%20visualizer)           |
| 42  |              [PixSort Studio](https://30daysofjs.netlify.app/42%20-%20PixSort%20Studio)               |
| 43  | [Getting Started with APIs](https://30daysofjs.netlify.app/43%20-%20getting%20started%20with%20apis/) |
| 44  |                [Block Runner](https://30daysofjs.netlify.app/44%20-%20Block%20Runner/)                |
| 45  |                   [Dice Game](https://30daysofjs.netlify.app/45%20-%20Dice%20Game/)                   |
| 46  |          [Palindrome Checker](https://30daysofjs.netlify.app/46%20-%20Palindrome%20Checker/)          |
| 47  |               [Caesar Cipher](https://30daysofjs.netlify.app/47%20-%20Caesar%20Cipher)                |
| 48  |           [Weight Converter](https://30daysofjs.netlify.app/114%20-%20Weight%20Converter/)            |
| 49  |              [Image Utility](https://30daysofjs.netlify.app/200%20-%20Image%20Utility/)               |
| 50  |           [Guess the Number](https://30daysofjs.netlify.app/90%20-%20Guess%20the%20Number/)           |

</td><td>

| Day |                                                        Name                                                         |
| --- | :-----------------------------------------------------------------------------------------------------------------: |
| 51  |                      [Balloon Game](https://30daysofjs.netlify.app/198%20-%20Balloon%20Game/)                       |
| 52  |              [Temperature Convertor](https://30daysofjs.netlify.app/52%20-%20Temperature%20Convertor/)              |
| 53  |                  [Notes Taking App](https://30daysofjs.netlify.app/53%20-%20Notes%20Taking%20App/)                  |
| 54  |                 [N Queen Visualizer](https://30daysofjs.netlify.app/203-%20N%20Queen%20Visualizer/)                 |
| 55  |             [Bubble Shooting Game](https://30daysofjs.netlify.app/197%20-%20Bubble%20Shooting%20Game/)              |
| 56  |                  [Stick Hero Game](https://30daysofjs.netlify.app/195%20-%20Stick%20Hero%20Game/)                   |
| 57  |                           [Quiz App](https://30daysofjs.netlify.app/57%20-%20Quiz%20App/)                           |
| 58  |                         [Simon Game](https://30daysofjs.netlify.app/58%20-%20Simon%20Game/)                         |
| 59  |               [Color Choosing Game](https://30daysofjs.netlify.app/59%20-%20Color%20Choosing%20Game/)               |
| 60  |                     [Reaction Time](https://30daysofjs.netlify.app/193%20-%20Reaction%20Time/)                      |
| 61  |                [Wall Breaker Game](https://30daysofjs.netlify.app/192%20-%20Wall%20Breaker%20Game/)                 |
| 62  |                 [Dot Connect Game](https://30daysofjs.netlify.app/191%20-%20Dot%20Connect%20Game/)                  |
| 63  |               [Insect_Catching_Game](https://30daysofjs.netlify.app/185%20-%20Insect_Catching_Game/)                |
| 64  |        [Particle Effect Animation](https://30daysofjs.netlify.app/113%20-%20Particle%20Effect%20Animation/)         |
| 65  |                   [Postmaster Clone](https://30daysofjs.netlify.app/65%20-%20Postmaster%20Clone/)                   |
| 66  |         [Text to Speech Converter](https://30daysofjs.netlify.app/66%20-%20Text%20to%20Speech%20Converter/)         |
| 67  |                 [Currency Converter](https://30daysofjs.netlify.app/67%20-%20Currency%20Converter/)                 |
| 68  | [Movie TV Series Quote Generator](https://30daysofjs.netlify.app/68%20-%20Movie%20TV%20Series%20Quote%20Generator/) |
| 69  |                 [Pattern Generator](https://30daysofjs.netlify.app/184%20-%20Pattern%20Generator/)                  |
| 70  |       [Transpose Matrix Calculator](https://30daysofjs.netlify.app/70%20-%20Transpose%20Matrix%20Calculator/)       |

</td><td>

| Day |                                                  Name                                                   |
| --- | :-----------------------------------------------------------------------------------------------------: |
| 71  |         [Steal Diamond Game](https://30daysofjs.netlify.app/183%20-%20Steal%20Diamond%20Game/)          |
| 72  |              [Typing Platform](https://30daysofjs.netlify.app/72%20-%20Typing%20Platform/)              |
| 73  |   [Casino Slot Machine Game](https://30daysofjs.netlify.app/73%20-%20Casino%20Slot%20Machine%20Game/)   |
| 74  |                  [Color Game](https://30daysofjs.netlify.app/182%20-%20Color%20Game/)                   |
| 75  |            [Movie Search App](https://30daysofjs.netlify.app/75%20-%20Movie%20Search%20App/)            |
| 76  |                     [Car Game](https://30daysofjs.netlify.app/76%20-%20Car%20Game/)                     |
| 77  |       [Search Github Profile](https://30daysofjs.netlify.app/77%20-%20Search%20Github%20Profile/)       |
| 78  |               [Dictionary App](https://30daysofjs.netlify.app/78%20-%20Dictionary%20App/)               |
| 79  |                [Three Number](https://30daysofjs.netlify.app/181%20-%20Three%20Number/)                 |
| 80  |                       [Sudoku](https://30daysofjs.netlify.app/180%20-%20Sudoku/)                        |
| 81  |                [Hangman Game](https://30daysofjs.netlify.app/177%20-%20Hangman%20Game/)                 |
| 82  |           [Falling Ball Game](https://30daysofjs.netlify.app/82%20-%20Falling%20Ball%20Game/)           |
| 83  |            [Dot Target Game](https://30daysofjs.netlify.app/176%20-%20Dot%20Target%20Game/)             |
| 84  |                  [Tetris Game](https://30daysofjs.netlify.app/84%20-%20Tetris%20Game/)                  |
| 85  |                [Sticky Notes](https://30daysofjs.netlify.app/174%20-%20Sticky%20Notes/)                 |
| 86  |       [Spin The Wheel Game](https://30daysofjs.netlify.app/173%20-%20Spin%20The%20Wheel%20Game/)        |
| 87  | [Body Mass Index Calculator](https://30daysofjs.netlify.app/87%20-%20Body%20Mass%20Index%20Calculator/) |
| 88  |              [Ping Pong Game](https://30daysofjs.netlify.app/88%20-%20Ping%20Pong%20Game/)              |
| 89  | [Projectile Motion Simulator](https://30daysofjs.netlify.app/89%20-%20Projectile%20Motion%20Simulator/) |
| 90  |                  [Atari Game](https://30daysofjs.netlify.app/135%20-%20Atari%20Game/)                   |

 </td><td>   
 </td></tr></table>

<table>
  <tr><th></th><th></th></tr>
  <tr><td>

| Day |                                                       Name                                                       |
| --- | :--------------------------------------------------------------------------------------------------------------: |
| 91  |              [Multiply Math Game](https://30daysofjs.netlify.app/167%20-%20Multiply%20Math%20Game/)              |
| 92  |                             [Casio](https://30daysofjs.netlify.app/92%20-%20Casio/)                              |
| 93  |                             [Typer](https://30daysofjs.netlify.app/93%20-%20Typer/)                              |
| 94  |                       [Word Guess](https://30daysofjs.netlify.app/168%20-%20Word%20Guess/)                       |
| 95  |              [Whack a Mole Game](https://30daysofjs.netlify.app/95%20-%20Whack%20a%20Mole%20Game/)               |
| 96  |                   [Pomodoro Clock](https://30daysofjs.netlify.app/96%20-%20Pomodoro%20Clock/)                    |
| 97  |                [Captcha Generator](https://30daysofjs.netlify.app/97%20-%20Captcha%20Generator/)                 |
| 98  |                        [Math Game](https://30daysofjs.netlify.app/172%20-%20Math%20Game/)                        |
| 99  |                   [BlackJack Game](https://30daysofjs.netlify.app/99%20-%20BlackJack%20Game/)                    |
| 100 |                        [Coin Game](https://30daysofjs.netlify.app/166%20-%20Coin%20Game/)                        |
| 101 |                 [Bomb Throw Game](https://30daysofjs.netlify.app/164%20-%20Bomb%20Throw%20Game/)                 |
| 102 |                 [Minesweeper Game](https://30daysofjs.netlify.app/102%20-%20Minesweeper%20Game/)                 |
| 103 |                [Retro Mario Game](https://30daysofjs.netlify.app/162%20-%20Retro%20Mario%20Game/)                |
| 104 |           [Catch Me If You Can](https://30daysofjs.netlify.app/104%20-%20Catch%20Me%20If%20You%20Can/)           |
| 105 | [Word For Alphabet Speak Aloud](https://30daysofjs.netlify.app/154%20-%20Word%20For%20Alphabet%20Speak%20Aloud/) |
| 106 |               [Snowy Particle Js](https://30daysofjs.netlify.app/150%20-%20Snowy%20Particle%20Js/)               |
| 107 |                       [Stack Game](https://30daysofjs.netlify.app/134%20-%20Stack%20Game/)                       |
| 108 |                   [Maths addition](https://30daysofjs.netlify.app/108%20-%20Maths%20addition/)                   |
| 109 |                     [Number Facts](https://30daysofjs.netlify.app/145%20-%20Number%20Facts/)                     |
| 110 |          [Pixel to em Converter](https://30daysofjs.netlify.app/110%20-%20Pixel%20to%20em%20Converter/)          |
| 111 |          [Luminosity Particle Js](https://30daysofjs.netlify.app/141%20-%20Luminosity%20Particle%20Js/)          |
| 112 |                        [Maze Game](https://30daysofjs.netlify.app/112%20-%20Maze%20Game/)                        |
| 113 |                       [Minesweeper](https://30daysofjs.netlify.app/113%20-%20minesweeper/)                       |
| 114 |                       [Movie Guessing Game](https://30daysofjs.netlify.app/114%20-%20Movie%20-%20Guessing%20Game/)                                              |
| 116 |                     [Shell Game](https://30daysofjs.netlify.app/116%20-%20Shell%20-%20Game/)                     |
| 124 |                        [2048 Game](https://30daysofjs.netlify.app/124%20-%202048%20Game/)                        |
<<<<<<< HEAD
| 125 |                        [Arcade Game](https://30daysofjs.netlify.app/124%20-%Arcade48%20Game/)                      |
=======
| 125 |                        [Flappy Bird Game](https://30daysofjs.netlify.app/125%20-%20Flappy%20-%20Bird%20Game/)                         |
>>>>>>> 19996677

 </td><td>   
 </td></tr></table>

## Code of Conduct

To maintain a safe and inclusive space for everyone to learn and grow, contributors are advised to follow the [Code of Conduct](./CODE_OF_CONDUCT.md).

## Our valuable Contributors

<a href="https://github.com/swapnilsparsh/30DaysOfJavaScript/graphs/contributors">
  <img src="https://contributors-img.web.app/image?repo=swapnilsparsh/30DaysOfJavaScript" />
</a>

## License

This project follows the [MIT License](/LICENSE).

#### Made with ♥ by <a href="https://swapnilsparsh.github.io/">Swapnil Srivastava</a>

[![forthebadge](https://forthebadge.com/images/badges/built-with-love.svg)](https://swapnilsparsh.github.io/)

<a href="https://github.com/swapnilsparsh" target="_blank">
<img src=https://img.shields.io/badge/github-%2324292e.svg?&style=for-the-badge&logo=github&logoColor=white alt=github style="margin-bottom: 5px;" />
</a>
<a href="https://www.linkedin.com/in/swapnil-srivastava-sparsh/" target="_blank">
<img src=https://img.shields.io/badge/linkedin-%231E77B5.svg?&style=for-the-badge&logo=linkedin&logoColor=white alt=linkedin style="margin-bottom: 5px;" />
</a><|MERGE_RESOLUTION|>--- conflicted
+++ resolved
@@ -169,12 +169,8 @@
 | 114 |                       [Movie Guessing Game](https://30daysofjs.netlify.app/114%20-%20Movie%20-%20Guessing%20Game/)                                              |
 | 116 |                     [Shell Game](https://30daysofjs.netlify.app/116%20-%20Shell%20-%20Game/)                     |
 | 124 |                        [2048 Game](https://30daysofjs.netlify.app/124%20-%202048%20Game/)                        |
-<<<<<<< HEAD
-| 125 |                        [Arcade Game](https://30daysofjs.netlify.app/124%20-%Arcade48%20Game/)                      |
-=======
 | 125 |                        [Flappy Bird Game](https://30daysofjs.netlify.app/125%20-%20Flappy%20-%20Bird%20Game/)                         |
->>>>>>> 19996677
-
+| 126 |                        [Arcade Game](https://30daysofjs.netlify.app/124%20-%Arcade48%20Game/)  
  </td><td>   
  </td></tr></table>
 
