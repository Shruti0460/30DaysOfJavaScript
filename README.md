--- conflicted
+++ resolved
@@ -168,11 +168,9 @@
 | 113 |          [Minesweeper](https://30daysofjs.netlify.app/113%20-%20minesweeper/)     
 | 114 |          [Movie Guessing Game]()                            
 | 116 |          [Shell Game](https://30daysofjs.netlify.app/116%20-%20Shell%20-%20Game/)                                |
-<<<<<<< HEAD
+| 117 |          [Guess_the_shape](https://30daysofjs.netlify.app/112%20-%20Guess%20thee%20shape%20Game/)                | 
 | 118 |          [3D Distance Calculator](https://30daysofjs.netlify.app/118%20-%203D%20Distance%20Calculator/)          |
-=======
-| 117 |        |  [Guess_the_shape](https://30daysofjs.netlify.app/112%20-%20Guess%20thee%20shape%20Game/) | 
->>>>>>> 5ec527a9
+
  </td><td>   
  </td></tr></table>
 
