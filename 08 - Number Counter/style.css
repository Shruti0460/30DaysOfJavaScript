:root {
    --primary-color: #19172e;
    --counter-container-size: 9.375rem;
    --container-width: 100%;
    --btn-operator-size: 2.5rem;
}

@font-face {
    font-family: "sans";
    src: url(font/sans.ttf);
}

* {
    margin: 0;
    padding: 0;
    box-sizing: border-box;
    user-select: none;
    font-family: "sans";
}

body {
    background: var(--primary-color);
    color: white;
    position: relative;
    min-height: 95vh;
    padding-bottom: 5rem;
}

a {
    color: white;
}

button {
    color: white;
    border: none;
    cursor: pointer;
}

.heading {
    font-size: 2rem;
    margin: 2rem auto;
    width: max-content;
}

.content-wrapper {
    display: flex;
    flex-direction: column;
    justify-content: space-between;
    align-items: center;
}

.number-counter,
.number-saved {
    width: var(--container-width);
}

.counter-container {
    width: var(--counter-container-size);
    height: var(--counter-container-size);
    margin: 1rem auto;
    background: rgba(255, 255, 255, 0.05);
    box-shadow: 0 15px 25px rgba(0, 0, 0, 0.1);
    backdrop-filter: blur(20px);
    display: flex;
    justify-content: center;
    align-items: center;
    flex-direction: column;
    position: relative;
    border-radius: 1rem;
}

.counter {
    font-size: 4rem;
}

.btn-operator {
    width: var(--btn-operator-size);
    height: var(--btn-operator-size);
    position: absolute;
    font-size: 1.2em;
    background: white;
    color: rgb(34, 34, 34);
    border-radius: 3.125rem;
}

.increase {
    bottom: 10%;
    right: -15%;
}

.decrease {
    bottom: -15%;
    right: 10%;
}

.btn {
    display: block;
    background: var(--primary-color);
    padding: 1.25rem;
    margin: 2.5rem auto;
    width: fit-content;
    box-shadow: 2px 2px 10px white;
}

.btn:hover {
    color: aquamarine;
}

.number {
    display: flex;
    flex-direction: column;
    height: 100%;
    flex-wrap: wrap;
}

.num {
    color: white;
    margin: 0.625rem;
    font-size: 1.125rem;
    align-self: center;
}

footer {
    display: flex;
    justify-content: space-around;
    align-items: center;
    text-align: center;
    font-size: 1rem;
    padding: 0.313rem;
    line-height: 3vh;
    position: absolute;
    bottom: 0;
    width: 100%;
}

<<<<<<< HEAD
footer a:visited {
    color: inherit;
=======
.reset, .save ,.deleted {
    cursor: pointer;
    color: white;
    padding: 20px;
    width: fit-content;
    margin: 25px;
    margin-left: 35px;
    box-shadow: 2px 2px 10px white;
>>>>>>> ef440533
}

@media screen and (min-width : 635px) {

    :root {
        --counter-container-size: 12rem;
        --btn-operator-size: 3rem;
    }

    .num {
        font-size: 1.4rem;
    }

    footer {
        font-size: 1.2rem;
    }
    
}

@media screen and (min-width:835px) {

    :root {
        --counter-container-size: 12.5rem;
        --btn-operator-size: 3.5rem;
        --container-width: 50%;
    }

    .num {
        font-size: 1.5rem;
    }

    footer {
        font-size: 1.25rem;
    }

    .content-wrapper {
        flex-direction: row;
        justify-content: space-evenly;
        align-items: flex-start;
    }  
     
}

@media screen and (min-width:1152px) {

    :root {
        --counter-container-size: 14rem;
        --btn-operator-size: 3.8rem;
    }

    .num {
        font-size: 2rem;
    }

    footer {
        font-size: 1.5rem;
    }

}<|MERGE_RESOLUTION|>--- conflicted
+++ resolved
@@ -133,20 +133,7 @@
     width: 100%;
 }
 
-<<<<<<< HEAD
-footer a:visited {
-    color: inherit;
-=======
-.reset, .save ,.deleted {
-    cursor: pointer;
-    color: white;
-    padding: 20px;
-    width: fit-content;
-    margin: 25px;
-    margin-left: 35px;
-    box-shadow: 2px 2px 10px white;
->>>>>>> ef440533
-}
+
 
 @media screen and (min-width : 635px) {
 
