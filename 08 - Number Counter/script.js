--- conflicted
+++ resolved
@@ -1,14 +1,8 @@
 const counter = document.getElementById('counter');
 const increase = document.querySelector('.increase');
 const decrease = document.querySelector('.decrease');
-<<<<<<< HEAD
 const reset = document.querySelector('.btn-reset');
 const save = document.querySelector('.btn-save');
-=======
-const reset = document.querySelector('.reset');
-const save = document.querySelector('.save');
-const deleted = document.querySelector('.deleted');
->>>>>>> ef440533
 
 let count = 0;
 increase.addEventListener('click', () => {
@@ -32,8 +26,3 @@
     number.appendChild(num);
 });
 
-deleted.addEventListener('click',()=>{
-    const number = document.querySelector('.number');
-    number.innerHTML='';
-
-})